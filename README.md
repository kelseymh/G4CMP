--- conflicted
+++ resolved
@@ -516,7 +516,6 @@
 | phononLifetime   | Phonon lifetime in film at 2*bandgap | 242.*ps   |
 | phononLifetimeSlope | Lifetime dependence vs. energy | 0.29         |
 | vSound           | Speed of sound in film      | 3.26*km/s          |
-<<<<<<< HEAD
 | lowQPLimit       | Minimum QP energy to radiate phonons | 3.        |
 | highQPLimit      | Maximum energy to create QPs | 10.               |
 | subgapAbsorption | Probability to absorb energy below 2*bandgap | 0.03 (optional) |
@@ -538,13 +537,6 @@
 `kaplanKeepPhonons`.  If this is set true, then all internal phonons
 produced in the film will be either re-emitted into the substrate, or
 iterated to produce multiple quasiparticles for energy collection.
-=======
-| subgapAbsorption | Probability to absorb energy below 2*bandgap | 0. |
-
-The last parameter is optional.  It only applies if there is a sensor
-involved which is sensitive to heat energy, in which case phonons below
-2.*bandgap energy should be treated as directly absorbed with the specified
-probability.
 
 A concrete "electrode" class, `G4CMPPhononElectrode`, is provided for simple
 access to `G4CMPKaplanQP` from user applications.  An instance of
@@ -560,5 +552,4 @@
 incident on the registered sensor.  This assumes that the sensor is
 implemented as a dedicated volume with an associated border surface.  If
 individual sensor shapes are not implemented, this parameter may also
-include geometric coverage.
->>>>>>> 2a651f25
+include geometric coverage.