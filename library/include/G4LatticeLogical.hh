/***********************************************************************\
 * This software is licensed under the terms of the GNU General Public *
 * License version 3 or later. See G4CMP/LICENSE for the full license. *
\***********************************************************************/

/// \file materials/include/G4LatticeLogical.hh
/// \brief Definition of the G4LatticeLogical class
//
// $Id$
//
// 20131114  Add verbosity for diagnostic output
// 20131115  Expose maximum array dimensions for use by LatticeReader
// 20140218  Add support for charge-carrier functionality
// 20140306  Allow valley filling using Euler angles directly
// 20140313  Allow electron mass filling with diagonal elements
// 20140319  Add "extra" mass tensors with precomputed expressions
// 20140324  Add intervalley scattering parameters
// 20140408  Add valley momentum calculations
// 20140425  Add "effective mass" calculation for electrons
// 20150601  Add mapping from electron velocity back to momentum
// 20160517  Add basis vectors for lattice, to use with Miller orientation
// 20160520  Add reporting function to format valley Euler angles
// 20160614  Add elasticity tensors and density (set from G4Material) 
// 20160624  Add direct calculation of phonon kinematics from elasticity
// 20160629  Add post-constuction initialization (for tables, computed pars)
// 20160630  Drop loading of K-Vg lookup table files
// 20160727  Store Debye energy for phonon primaries, support different access
// 20170523  Add interface for axis vector of valleys
// 20170525  Add "rule of five" copy/move semantics
// 20170810  Add parameters for IV scattering matrix terms
// 20170821  Add transverse sound speed, L->TT fraction
// 20170919  Add access to full lists of IV scattering matrix terms
// 20170928  Replace "pol" with "mode" for phonon states
// 20180815  F. Insulla -- Added IVRateQuad
// 20181001  M. Kelsey -- Clarify IV rate parameters systematically
// 20190704  M. Kelsey -- Add IV rate function selector for material
// 20190801  M. Kelsey -- Use G4ThreeVector buffer instead of pass-by-value,
//		precompute valley inverse transforms
// 20200608  Fix -Wshadow warnings from tempvec
// 20210919  M. Kelsey -- Allow SetVerboseLevel() from const instances.

#ifndef G4LatticeLogical_h
#define G4LatticeLogical_h

#include "globals.hh"
#include "G4CMPCrystalGroup.hh"
#include "G4ThreeVector.hh"
#include "G4RotationMatrix.hh"
#include "G4PhononPolarization.hh"
#include <iosfwd>
#include <vector>

class G4CMPPhononKinematics;
class G4CMPPhononKinTable;

// Arrays for full and reduced elasticity matrices
class G4LatticeLogical {
public:
  typedef G4double Elasticity[3][3][3][3];
  typedef G4double ReducedElasticity[6][6];

public:
  G4LatticeLogical(const G4String& name="");
  virtual ~G4LatticeLogical();

  // Copy and move operators (to handle owned pointers)
  G4LatticeLogical(const G4LatticeLogical& rhs);
  G4LatticeLogical(G4LatticeLogical&& rhs);
  G4LatticeLogical& operator=(const G4LatticeLogical& rhs);
  G4LatticeLogical& operator=(G4LatticeLogical&& rhs);

  // Run-time configuration
  void SetVerboseLevel(G4int vb) const { verboseLevel = vb; }

  void SetName(const G4String& name) { fName = name; }
  const G4String& GetName() const { return fName; }

  // Compute derived quantities, fill tables, etc. after setting parameters
  void Initialize(const G4String& name="");

  // Dump structure in format compatible with reading back
  void Dump(std::ostream& os) const;

  // Get group velocity magnitude, direction for input polarization and wavevector
  // NOTE:  Wavevector must be in lattice symmetry frame (X == symmetry axis)
  virtual G4ThreeVector MapKtoVg(G4int mode, const G4ThreeVector& k) const;

  virtual G4double MapKtoV(G4int mode, const G4ThreeVector& k) const {
    return MapKtoVg(mode,k).mag();
  }

  virtual G4ThreeVector MapKtoVDir(G4int mode, const G4ThreeVector& k) const {
    return MapKtoVg(mode,k).unit();
  }

  // Convert between electron momentum and valley velocity or HV wavevector
  // NOTE:  Input vector must be in lattice symmetry frame (X == symmetry axis)
  G4ThreeVector MapPtoV_el(G4int ivalley, const G4ThreeVector& p_e) const;
  G4ThreeVector MapV_elToP(G4int ivalley, const G4ThreeVector& v_el) const;
  G4ThreeVector MapV_elToK_HV(G4int ivalley, const G4ThreeVector& v_el) const;
  G4ThreeVector MapPtoK_valley(G4int ivalley, const G4ThreeVector& p_e) const;
  G4ThreeVector MapPtoK_HV(G4int ivalley, const G4ThreeVector& p_e) const;
  G4ThreeVector MapK_HVtoP(G4int ivalley, const G4ThreeVector& k_HV) const;
  G4ThreeVector MapK_HVtoK_valley(G4int ivalley, const G4ThreeVector& k_HV) const;
  G4ThreeVector MapK_HVtoK(G4int ivalley, const G4ThreeVector& k_HV) const;
  G4ThreeVector MapK_valleyToP(G4int ivalley, const G4ThreeVector& k) const;

  // Apply energy relationships for electron transport
  G4double MapPtoEkin(G4int ivalley, const G4ThreeVector& p_e) const;
  G4double MapV_elToEkin(G4int ivalley, const G4ThreeVector& v_e) const;

  // Configure crystal symmetry group and lattice spacing/angles
  void SetCrystal(G4CMPCrystalGroup::Bravais group, G4double a, G4double b,
		  G4double c, G4double alpha, G4double beta, G4double gamma);

  // Get specified basis vector (returns null if invalid index)
  const G4ThreeVector& GetBasis(G4int i) const {
    static const G4ThreeVector nullVec(0.,0.,0.);
    return (i>=0 && i<3 ? fBasis[i] : nullVec);
  }

  // Physical parameters of lattice (density, elasticity)
  void SetDensity(G4double val) { fDensity = val; }
  G4double GetDensity() const { return fDensity; }

  void SetImpurities(G4double val) { fNImpurity = val; }
  G4double GetImpurities() const { return fNImpurity; }

  void SetPermittivity(G4double val) { fPermittivity = val; }
  G4double GetPermittivity() const { return fPermittivity; }

  const Elasticity& GetElasticity() const { return fElasticity; }
  G4double GetCijkl(G4int i, G4int j, G4int k, G4int l) const {
    return fElasticity[i][j][k][l];
  }

  void SetElReduced(const ReducedElasticity& mat);
  const ReducedElasticity& GetElReduced() const { return fElReduced; }

  // Reduced elasticity tensor: C11-C66 interface for clarity
  void SetCpq(G4int p, G4int q, G4double value);
  G4double GetCpq(G4int p, G4int q) const { return fElReduced[p-1][q-1]; }

  // Parameters for phonon production and propagation
  void SetDynamicalConstants(G4double Beta, G4double Gamma,
			     G4double Lambda, G4double Mu) {
    fBeta=Beta; fGamma=Gamma; fLambda=Lambda; fMu=Mu;
  }

  void SetBeta(G4double Beta) { fBeta = Beta; }
  void SetGamma(G4double Gamma) { fGamma = Gamma; }
  void SetLambda(G4double Lambda) { fLambda = Lambda; }
  void SetMu(G4double Mu) { fMu = Mu; }
  void SetScatteringConstant(G4double b) { fB=b; }
  void SetPolycrystalElasticScatterMFP( G4double mfp ){ fElScatMFP = mfp; }
  void SetAnhDecConstant(G4double a) { fA=a; }
  void SetAnhTTFrac(G4double f) { fTTFrac=f; }
  void SetLDOS(G4double LDOS) { fLDOS=LDOS; }
  void SetSTDOS(G4double STDOS) { fSTDOS=STDOS; }
  void SetFTDOS(G4double FTDOS) { fFTDOS=FTDOS; }
  
  void SetDebyeEnergy(G4double energy) { fDebye = energy; }
  void SetDebyeFreq(G4double nu);
  void SetDebyeTemp(G4double temp);

  G4double GetBeta() const { return fBeta; }
  G4double GetGamma() const { return fGamma; }
  G4double GetLambda() const { return fLambda; }
  G4double GetMu() const { return fMu; }
  G4double GetScatteringConstant() const { return fB; }
  G4double GetAnhDecConstant() const { return fA; }
  G4double GetPolycrystalElasticScatterMFP() const { return fElScatMFP; }
  G4double GetAnhTTFrac() const { return fTTFrac; }
  G4double GetLDOS() const { return fLDOS; }
  G4double GetSTDOS() const { return fSTDOS; }
  G4double GetFTDOS() const { return fFTDOS; }
  G4double GetDebyeEnergy() const { return fDebye; }

  G4double GetSCDelta0() const { return fSC_Delta0; }
  G4double GetSCTau0qp() const { return fSC_Tau0_qp; }
  G4double GetSCTau0ph() const { return fSC_Tau0_ph; }
  G4double GetSCTcrit() const { return fSC_Tcrit; }
  G4double GetSCTeff() const { return fSC_Teff; }
<<<<<<< HEAD

=======
  G4double GetSCDn() const { return fSC_Dn; }
>>>>>>> 65a5d736
  
  // Parameters and structures for charge carrier transport
  void SetBandGapEnergy(G4double bg) { fBandGap = bg; }
  void SetPairProductionEnergy(G4double pp) { fPairEnergy = pp; }
  void SetFanoFactor(G4double f) { fFanoFactor = f; }
  void SetSoundSpeed(G4double v) { fVSound = v; }
  void SetTransverseSoundSpeed(G4double v) { fVTrans = v; }
  void SetHoleScatter(G4double l0) { fL0_h = l0; }
  void SetHoleMass(G4double hmass) { fHoleMass = hmass; }
  void SetElectronScatter(G4double l0) { fL0_e = l0; }
  void SetMassTensor(const G4RotationMatrix& etens);
  void SetMassTensor(G4double mXX, G4double mYY, G4double mZZ);

  G4double GetBandGapEnergy() const             { return fBandGap; }
  G4double GetPairProductionEnergy() const      { return fPairEnergy; }
  G4double GetFanoFactor() const                { return fFanoFactor; }
  G4double GetSoundSpeed() const                { return fVSound; }
  G4double GetTransverseSoundSpeed() const      { return fVTrans; }
  G4double GetHoleScatter() const               { return fL0_h; }
  G4double GetHoleMass() const                  { return fHoleMass; }
  G4double GetElectronScatter() const           { return fL0_e; }
  G4double GetElectronMass() const 		{ return fElectronMass; }
  G4double GetElectronDOSMass() const 		{ return fElectronMDOS; }
  const G4RotationMatrix& GetMassTensor() const { return fMassTensor; }
  const G4RotationMatrix& GetMInvTensor() const { return fMassInverse; }
  const G4RotationMatrix& GetSqrtTensor() const { return fMassRatioSqrt; }
  const G4RotationMatrix& GetSqrtInvTensor() const { return fMInvRatioSqrt; }

  // Compute "effective mass" for electron to preserve E/p relationship
  G4double GetElectronEffectiveMass(G4int iv, const G4ThreeVector& p) const;

  // Transform for drifting-electron valleys in momentum space
  void AddValley(const G4RotationMatrix& valley);
  void AddValley(G4double phi, G4double theta, G4double psi);
  void ClearValleys() {
    fValley.clear(); fValleyInv.clear();fValleyAxis.clear();
  }

  size_t NumberOfValleys() const { return fValley.size(); }
  const G4RotationMatrix& GetValley(G4int iv) const;
  const G4RotationMatrix& GetValleyInv(G4int iv) const;
  const G4ThreeVector& GetValleyAxis(G4int iv) const;

  // Print out Euler angles of requested valley
  void DumpValley(std::ostream& os, G4int iv) const;

  // Print out crystal symmetry information
  void DumpCrystalInfo(std::ostream& os) const;

  // Print out elasticity tensor element with units, in C11-C66 notation
  void DumpCpq(std::ostream& os, G4int p, G4int q) const;

  // Print out list of values, scaled by unit
  void DumpList(std::ostream& os, const std::vector<G4double>& vlist,
		const G4String& unit) const;

  // Parameters for electron intervalley scattering (Edelweiss, Linear, matrix)
  void SetIVModel(const G4String& v) { fIVModel = v; }

  void SetIVQuadField(G4double v)    { fIVQuadField = v; }
  void SetIVQuadRate(G4double v)     { fIVQuadRate = v; }
  void SetIVQuadExponent(G4double v) { fIVQuadExponent = v; }

  void SetIVLinRate0(G4double v)     { fIVLinRate0 = v; }
  void SetIVLinRate1(G4double v)     { fIVLinRate1 = v; }
  void SetIVLinExponent(G4double v)  { fIVLinExponent = v; }

  void SetAlpha(G4double v)	     { fAlpha = v; }
  void SetAcousticDeform(G4double v) { fAcDeform = v; }
  void SetIVDeform(const std::vector<G4double>& vlist) { fIVDeform = vlist; }
  void SetIVEnergy(const std::vector<G4double>& vlist) { fIVEnergy = vlist; }

  //Set functions for superconductor properties
  void SetSCDelta0(G4double v)        { fSC_Delta0 = v; }
  void SetSCTau0qp(G4double v)        { fSC_Tau0_qp = v; }
  void SetSCTau0ph(G4double v)        { fSC_Tau0_ph = v; }  
  void SetSCTcrit(G4double v)         { fSC_Tcrit = v; }
  void SetSCTeff(G4double v)          { fSC_Teff = v; }
<<<<<<< HEAD

=======
  void SetSCDn(G4double v)            { fSC_Dn = v; }
>>>>>>> 65a5d736

  
  const G4String& GetIVModel() const { return fIVModel; }

  G4double GetIVQuadField() const    { return fIVQuadField; }
  G4double GetIVQuadRate() const     { return fIVQuadRate; }
  G4double GetIVQuadExponent() const { return fIVQuadExponent; }

  G4double GetIVLinRate0() const     { return fIVLinRate0; }
  G4double GetIVLinRate1() const     { return fIVLinRate1; }
  G4double GetIVLinExponent() const  { return fIVLinExponent; }

  G4double GetAlpha() const	     { return fAlpha; }
  G4double GetAcousticDeform() const { return fAcDeform; }
  G4int    GetNIVDeform() const { return (G4int)fIVDeform.size(); }
  const std::vector<G4double>& GetIVDeform() const { return fIVDeform; }
  const std::vector<G4double>& GetIVEnergy() const { return fIVEnergy; }
  G4double GetIVDeform(G4int i) const {
    return (i>=0 && i<GetNIVDeform()) ? fIVDeform[i] : 0.;
  }
  G4double GetIVEnergy(G4int i) const {
    return (i>=0 && i<GetNIVDeform()) ? fIVEnergy[i] : 0.;
  }

private:
  void CheckBasis();	// Initialize or complete (via cross) basis vectors
  void FillElasticity();	// Unpack reduced Cij into full Cijlk
  void FillMaps();	// Populate lookup tables using kinematics calculator
  void FillMassInfo();	// Called from SetMassTensor() to compute derived forms

  // Get theta, phi bins and offsets for interpolation
  G4bool FindLookupBins(const G4ThreeVector& k, G4int& iTheta, G4int& iPhi,
			G4double& dTheta, G4double& dPhi) const;

  // Use lookup table to get group velocity for phonons
  G4ThreeVector LookupKtoVg(G4int mode, const G4ThreeVector& k) const;

  // Use direct calculation to get group velocity for phonons
  G4ThreeVector ComputeKtoVg(G4int mode, const G4ThreeVector& k) const;

private:
  // Create a thread-local buffer to use with MapAtoB() functions
  inline G4ThreeVector& tempvec() const {
    static G4ThreadLocal G4ThreeVector* v=0;
    if (!v) v = new G4ThreeVector;
    return *v;
  }

private:
  mutable G4int verboseLevel;		    // Enable diagnostic output
  G4String fName;			    // Name of lattice for messages
  G4CMPCrystalGroup fCrystal;		    // Symmetry group, axis unit vectors
  G4ThreeVector fBasis[3];		    // Basis vectors for Miller indices
  G4double fDensity;			    // Material density (natural units)
  G4double fNImpurity;			    // Neutral impurity number density
  G4double fPermittivity;		    // Material epsilon/epsilon0 
  Elasticity fElasticity;	    	    // Full 4D elasticity tensor
  ReducedElasticity fElReduced;		    // Reduced 2D elasticity tensor
  G4bool fHasElasticity;		    // Flag valid elasticity tensors
  G4CMPPhononKinematics* fpPhononKin;	    // Kinematics calculator with tensor
  G4CMPPhononKinTable* fpPhononTable;	    // Kinematics interpolator

  // map for group velocity vectors
  enum { KVBINS=315 };			    // K-Vg lookup table binning
  G4ThreeVector fKVMap[G4PhononPolarization::NUM_MODES][KVBINS][KVBINS];

  G4double fA;       // Scaling constant for Anh.Dec. mean free path
  G4double fB;       // Scaling constant for Iso.Scat. mean free path
  G4double fLDOS;    // Density of states for L-phonons
  G4double fSTDOS;   // Density of states for ST-phonons
  G4double fFTDOS;   // Density of states for FT-phonons
  G4double fTTFrac;  // Fraction of anharmonic decays L -> TT
  G4double fBeta, fGamma, fLambda, fMu; // dynamical constants for material
  G4double fDebye;   // Debye energy, for partitioning primary phonons
  G4double fElScatMFP; // Characteristic Mean free path for elastic scatters against polycrystalline grain boundaries

  //Superconducting properties a la Kaplan
  G4double fSC_Delta0; //SC gap at T=0K
  G4double fSC_Tau0_qp; //Characteristic lifetime for QPs
  G4double fSC_Tau0_ph; //Characteristic lifetime for phonons
  G4double fSC_Tcrit;   //Critical temperature
  G4double fSC_Teff;    //Effective temperature of the SC
<<<<<<< HEAD
=======
  G4double fSC_Dn;    //Normal state diffusion constant of the SC material
>>>>>>> 65a5d736

  G4double fVSound;	// Speed of sound (longitudinal phonon)
  G4double fVTrans;	// Speed of sound (transverse phonon)
  G4double fL0_e;	// Scattering length for electrons
  G4double fL0_h;	// Scattering length for holes

  const G4double mElectron;	 // Free electron mass (without G4's c^2)
  G4double fHoleMass;		 // Effective mass of +ve carrier
  G4double fElectronMass;	 // Effective mass (scalar) of -ve carrier
  G4double fElectronMDOS;	 // Density of states weighed -ve carrier mass

  G4double fBandGap;	 // Minimum band gap energy
  G4double fPairEnergy;   // electron-hole pair production average energy
  G4double fFanoFactor;   // Fano factor (duh)
  G4RotationMatrix fMassTensor;	 // Full electron mass tensor
  G4RotationMatrix fMassInverse; // Inverse electron mass tensor (convenience)
  G4RotationMatrix fMassRatioSqrt;       // SQRT of tensor/scalar ratio
  G4RotationMatrix fMInvRatioSqrt;       // SQRT of scalar/tensor ratio
  std::vector<G4RotationMatrix> fValley; // Electron transport directions
  std::vector<G4RotationMatrix> fValleyInv;
  std::vector<G4ThreeVector> fValleyAxis;

  G4double fAlpha;			// Non-parabolicity of -ve potential
  G4double fAcDeform;		 	// Deformation potential for acoustic IV
  std::vector<G4double> fIVDeform;	// D0, D1 potentials for optical IV
  std::vector<G4double> fIVEnergy;	// D0, D1 thresholds for optical IV

  G4double fIVQuadField;	 // Edelweiss field scale for IV scattering
  G4double fIVQuadRate;		 // Edelweiss rate factor for IV scattering
  G4double fIVQuadExponent;	 // Edelweiss power law for E-field in IV
  G4double fIVLinExponent;	 // Power law for linear scaled IV scattering
  G4double fIVLinRate0;		 // Constant rate for linear scaled IV scat.
  G4double fIVLinRate1;		 // Linear rate for linear scaled IV scat.

  G4String fIVModel;		 // Name of IV rate function to be used
};

// Write lattice structure to output stream

inline std::ostream& 
operator<<(std::ostream& os, const G4LatticeLogical& lattice) {
  lattice.Dump(os);
  return os;
}

#endif<|MERGE_RESOLUTION|>--- conflicted
+++ resolved
@@ -181,11 +181,8 @@
   G4double GetSCTau0ph() const { return fSC_Tau0_ph; }
   G4double GetSCTcrit() const { return fSC_Tcrit; }
   G4double GetSCTeff() const { return fSC_Teff; }
-<<<<<<< HEAD
-
-=======
   G4double GetSCDn() const { return fSC_Dn; }
->>>>>>> 65a5d736
+
   
   // Parameters and structures for charge carrier transport
   void SetBandGapEnergy(G4double bg) { fBandGap = bg; }
@@ -264,11 +261,7 @@
   void SetSCTau0ph(G4double v)        { fSC_Tau0_ph = v; }  
   void SetSCTcrit(G4double v)         { fSC_Tcrit = v; }
   void SetSCTeff(G4double v)          { fSC_Teff = v; }
-<<<<<<< HEAD
-
-=======
   void SetSCDn(G4double v)            { fSC_Dn = v; }
->>>>>>> 65a5d736
 
   
   const G4String& GetIVModel() const { return fIVModel; }
@@ -351,10 +344,7 @@
   G4double fSC_Tau0_ph; //Characteristic lifetime for phonons
   G4double fSC_Tcrit;   //Critical temperature
   G4double fSC_Teff;    //Effective temperature of the SC
-<<<<<<< HEAD
-=======
   G4double fSC_Dn;    //Normal state diffusion constant of the SC material
->>>>>>> 65a5d736
 
   G4double fVSound;	// Speed of sound (longitudinal phonon)
   G4double fVTrans;	// Speed of sound (transverse phonon)
