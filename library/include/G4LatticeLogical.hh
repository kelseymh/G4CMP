/***********************************************************************\
 * This software is licensed under the terms of the GNU General Public *
 * License version 3 or later. See G4CMP/LICENSE for the full license. *
\***********************************************************************/

/// \file materials/include/G4LatticeLogical.hh
/// \brief Definition of the G4LatticeLogical class
//
// $Id$
//
// 20131114  Add verbosity for diagnostic output
// 20131115  Expose maximum array dimensions for use by LatticeReader
// 20140218  Add support for charge-carrier functionality
// 20140306  Allow valley filling using Euler angles directly
// 20140313  Allow electron mass filling with diagonal elements
// 20140319  Add "extra" mass tensors with precomputed expressions
// 20140324  Add intervalley scattering parameters
// 20140408  Add valley momentum calculations
// 20140425  Add "effective mass" calculation for electrons
// 20150601  Add mapping from electron velocity back to momentum
// 20160517  Add basis vectors for lattice, to use with Miller orientation
// 20160520  Add reporting function to format valley Euler angles
// 20160614  Add elasticity tensors and density (set from G4Material) 
// 20160624  Add direct calculation of phonon kinematics from elasticity
// 20160629  Add post-constuction initialization (for tables, computed pars)
// 20160630  Drop loading of K-Vg lookup table files
// 20160727  Store Debye energy for phonon primaries, support different access
// 20170523  Add interface for axis vector of valleys
// 20170525  Add "rule of five" copy/move semantics
// 20170810  Add parameters for IV scattering matrix terms
// 20170821  Add transverse sound speed, L->TT fraction
// 20170919  Add access to full lists of IV scattering matrix terms
// 20170928  Replace "pol" with "mode" for phonon states
// 20180815  F. Insulla -- Added IVRateQuad
// 20181001  M. Kelsey -- Clarify IV rate parameters systematically
// 20190704  M. Kelsey -- Add IV rate function selector for material
// 20190801  M. Kelsey -- Use G4ThreeVector buffer instead of pass-by-value,
//		precompute valley inverse transforms
// 20200608  Fix -Wshadow warnings from tempvec
// 20210919  M. Kelsey -- Allow SetVerboseLevel() from const instances.
// 20230702  I. Ataee -- Add methods for relationship between quasi-momentum
//		(p_Q) and expectation value of momentum (p).
// 20231017  E. Michaud -- Add 'AddValley(const G4ThreeVector&)' 
<<<<<<< HEAD
// 20240510  E. Michhaud -- Add function to compute L0 from other parameters
=======
// 20250423  E. Michaud -- Add IV scattering parameters.
>>>>>>> 343d5de9

#ifndef G4LatticeLogical_h
#define G4LatticeLogical_h

#include "globals.hh"
#include "G4CMPCrystalGroup.hh"
#include "G4ThreeVector.hh"
#include "G4RotationMatrix.hh"
#include "G4PhononPolarization.hh"
#include <iosfwd>
#include <vector>

class G4CMPPhononKinematics;
class G4CMPPhononKinTable;

// Arrays for full and reduced elasticity matrices
class G4LatticeLogical {
public:
  typedef G4double Elasticity[3][3][3][3];
  typedef G4double ReducedElasticity[6][6];

public:
  G4LatticeLogical(const G4String& name="");
  virtual ~G4LatticeLogical();

  // Copy and move operators (to handle owned pointers)
  G4LatticeLogical(const G4LatticeLogical& rhs);
  G4LatticeLogical(G4LatticeLogical&& rhs);
  G4LatticeLogical& operator=(const G4LatticeLogical& rhs);
  G4LatticeLogical& operator=(G4LatticeLogical&& rhs);

  // Run-time configuration
  void SetVerboseLevel(G4int vb) const { verboseLevel = vb; }
  G4int GetVerboseLevel() const { return verboseLevel; }

  void SetName(const G4String& name) { fName = name; }
  const G4String& GetName() const { return fName; }

  // Compute derived quantities, fill tables, etc. after setting parameters
  void Initialize(const G4String& name="");

  // Dump structure in format compatible with reading back
  void Dump(std::ostream& os) const;

  // Get group velocity magnitude, direction for input polarization and wavevector
  // NOTE:  Wavevector must be in lattice symmetry frame (X == symmetry axis)
  virtual G4ThreeVector MapKtoVg(G4int mode, const G4ThreeVector& k) const;

  virtual G4double MapKtoV(G4int mode, const G4ThreeVector& k) const {
    return MapKtoVg(mode,k).mag();
  }

  virtual G4ThreeVector MapKtoVDir(G4int mode, const G4ThreeVector& k) const {
    return MapKtoVg(mode,k).unit();
  }

  // Convert between electron momentum and valley velocity or HV wavevector
  // NOTE:  Input vector must be in lattice symmetry frame (X == symmetry axis)
  G4ThreeVector MapPtoV_el(G4int ivalley, const G4ThreeVector& p_e) const;
  G4ThreeVector MapV_elToP(G4int ivalley, const G4ThreeVector& v_el) const;
  G4ThreeVector MapP_QToP(G4int ivalley, const G4ThreeVector& P_Q) const;
  G4ThreeVector MapPToP_Q(G4int ivalley, const G4ThreeVector& P) const;
  G4ThreeVector MapV_elToK(G4int ivalley, const G4ThreeVector& v_el) const;
  G4ThreeVector MapPtoK(G4int ivalley, const G4ThreeVector& p_e) const;
  G4ThreeVector MapKtoP(G4int ivalley, const G4ThreeVector& k) const ;
  G4ThreeVector MapEkintoP(G4int iv, const G4ThreeVector& pdir, const G4double Ekin) const;

  // Apply energy relationships for electron transport
  G4double MapPtoEkin(G4int ivalley, const G4ThreeVector& p_e) const;
  G4double MapP_QtoEkin(G4int ivalley, const G4ThreeVector& p_e) const;
  G4double MapV_elToEkin(G4int ivalley, const G4ThreeVector& v_e) const;

  // Configure crystal symmetry group and lattice spacing/angles
  void SetCrystal(G4CMPCrystalGroup::Bravais group, G4double a, G4double b,
		  G4double c, G4double alpha, G4double beta, G4double gamma);

  // Get specified basis vector (returns null if invalid index)
  const G4ThreeVector& GetBasis(G4int i) const {
    static const G4ThreeVector nullVec(0.,0.,0.);
    return (i>=0 && i<3 ? fBasis[i] : nullVec);
  }
    
  // Assign lattice constants
  //void SetLatConst(G4double a, G4double b, G4double c);
  const G4ThreeVector& GetLatConst() const { return fLatConst; }

  // Physical parameters of lattice (density, elasticity)
  void SetDensity(G4double val) { fDensity = val; }
  G4double GetDensity() const { return fDensity; }

  void SetImpurities(G4double val) { fNImpurity = val; }
  G4double GetImpurities() const { return fNImpurity; }

  void SetPermittivity(G4double val) { fPermittivity = val; }
  G4double GetPermittivity() const { return fPermittivity; }

  const Elasticity& GetElasticity() const { return fElasticity; }
  G4double GetCijkl(G4int i, G4int j, G4int k, G4int l) const {
    return fElasticity[i][j][k][l];
  }

  void SetElReduced(const ReducedElasticity& mat);
  const ReducedElasticity& GetElReduced() const { return fElReduced; }

  // Reduced elasticity tensor: C11-C66 interface for clarity
  void SetCpq(G4int p, G4int q, G4double value);
  G4double GetCpq(G4int p, G4int q) const { return fElReduced[p-1][q-1]; }

  // Parameters for phonon production and propagation
  void SetDynamicalConstants(G4double Beta, G4double Gamma,
			     G4double Lambda, G4double Mu) {
    fBeta=Beta; fGamma=Gamma; fLambda=Lambda; fMu=Mu;
  }

  void SetBeta(G4double Beta) { fBeta = Beta; }
  void SetGamma(G4double Gamma) { fGamma = Gamma; }
  void SetLambda(G4double Lambda) { fLambda = Lambda; }
  void SetMu(G4double Mu) { fMu = Mu; }
  void SetScatteringConstant(G4double b) { fB=b; }
  void SetAnhDecConstant(G4double a) { fA=a; }
  void SetAnhTTFrac(G4double f) { fTTFrac=f; }
  void SetLDOS(G4double LDOS) { fLDOS=LDOS; }
  void SetSTDOS(G4double STDOS) { fSTDOS=STDOS; }
  void SetFTDOS(G4double FTDOS) { fFTDOS=FTDOS; }

  void SetDebyeEnergy(G4double energy) { fDebye = energy; }
  void SetDebyeFreq(G4double nu);
  void SetDebyeTemp(G4double temp);

  G4double GetBeta() const { return fBeta; }
  G4double GetGamma() const { return fGamma; }
  G4double GetLambda() const { return fLambda; }
  G4double GetMu() const { return fMu; }
  G4double GetScatteringConstant() const { return fB; }
  G4double GetAnhDecConstant() const { return fA; }
  G4double GetAnhTTFrac() const { return fTTFrac; }
  G4double GetLDOS() const { return fLDOS; }
  G4double GetSTDOS() const { return fSTDOS; }
  G4double GetFTDOS() const { return fFTDOS; }
  G4double GetDebyeEnergy() const { return fDebye; }

  // Parameters and structures for charge carrier transport
  void SetBandGapEnergy(G4double bg) { fBandGap = bg; }
  void SetPairProductionEnergy(G4double pp) { fPairEnergy = pp; }
  void SetFanoFactor(G4double f) { fFanoFactor = f; }
  void SetSoundSpeed(G4double v) { fVSound = v; }
  void SetTransverseSoundSpeed(G4double v) { fVTrans = v; }
  void SetHoleScatter(G4double l0) { fL0_h = l0; }
  void SetHoleMass(G4double hmass) { fHoleMass = hmass; }
  void SetElectronScatter(G4double l0) { fL0_e = l0; }
  void SetMassTensor(const G4RotationMatrix& etens);
  void SetMassTensor(G4double mXX, G4double mYY, G4double mZZ);

  G4double GetBandGapEnergy() const             { return fBandGap; }
  G4double GetPairProductionEnergy() const      { return fPairEnergy; }
  G4double GetFanoFactor() const                { return fFanoFactor; }
  G4double GetSoundSpeed() const                { return fVSound; }
  G4double GetTransverseSoundSpeed() const      { return fVTrans; }
  G4double GetHoleScatter() const               { return fL0_h; }
  G4double GetHoleMass() const                  { return fHoleMass; }
  G4double GetElectronScatter() const           { return fL0_e; }
  G4double GetElectronMass() const 		{ return fElectronMass; }
  G4double GetElectronDOSMass() const 		{ return fElectronMDOS; }
  const G4RotationMatrix& GetMassTensor() const { return fMassTensor; }
  const G4RotationMatrix& GetMInvTensor() const { return fMassInverse; }
  const G4RotationMatrix& GetSqrtTensor() const { return fMassRatioSqrt; }
  const G4RotationMatrix& GetSqrtInvTensor() const { return fMInvRatioSqrt; }

  // Compute "effective mass" for electron to preserve E/p relationship
  G4double GetElectronEffectiveMass(G4int iv, const G4ThreeVector& p) const;
    
  // Compute "l0" for electron and hole
  G4double ComputeL0(G4bool IsElec);

  G4ThreeVector RotateToValley(G4int iv, const G4ThreeVector& v) const;
  G4ThreeVector RotateFromValley(G4int iv, const G4ThreeVector& v) const;
  G4ThreeVector EllipsoidalToSphericalTranformation(G4int iv, const G4ThreeVector& v) const;
  G4ThreeVector SphericalToEllipsoidalTranformation(G4int iv, const G4ThreeVector& v) const;

  // Transform for drifting-electron valleys in momentum space
  void AddValley(const G4RotationMatrix& valley);
  void AddValley(G4double phi, G4double theta, G4double psi);
  void AddValley(const G4ThreeVector&, G4bool antival=false);
  void ClearValleys() {
    fValley.clear(); fValleyInv.clear();fValleyAxis.clear();
  }

  size_t NumberOfValleys() const { return fValley.size(); }
  const G4RotationMatrix& GetValley(G4int iv) const;
  const G4RotationMatrix& GetValleyInv(G4int iv) const;
  const G4ThreeVector& GetValleyAxis(G4int iv) const;
    
  // Convert eV/cm to eV for 1st order IV deformation potentials
  void ConverteVcmToeV(const std::vector<G4double>& ivrateorder);

  // Print out Euler angles of requested valley
  void DumpValley(std::ostream& os, G4int iv) const;

  // Print out crystal symmetry information
  void DumpCrystalInfo(std::ostream& os) const;

  // Print out elasticity tensor element with units, in C11-C66 notation
  void DumpCpq(std::ostream& os, G4int p, G4int q) const;

  // Print out list of values, scaled by unit
  void DumpList(std::ostream& os, const std::vector<G4double>& vlist,
		const G4String& unit) const;

  // Parameters for electron intervalley scattering (Edelweiss, Linear, matrix)
  void SetIVModel(const G4String& v) { fIVModel = v; }

  void SetIVQuadField(G4double v)    { fIVQuadField = v; }
  void SetIVQuadRate(G4double v)     { fIVQuadRate = v; }
  void SetIVQuadExponent(G4double v) { fIVQuadExponent = v; }

  void SetIVLinRate0(G4double v)     { fIVLinRate0 = v; }
  void SetIVLinRate1(G4double v)     { fIVLinRate1 = v; }
  void SetIVLinExponent(G4double v)  { fIVLinExponent = v; }

  void SetAlpha(G4double v)	     { fAlpha = v; }
  void SetElectronAcousticDeform(G4double v) { fAcDeform_e = v; }
  void SetHoleAcousticDeform(G4double v) { fAcDeform_h = v; }
  void SetIVDeform(const std::vector<G4double>& vlist) { fIVDeform = vlist; }
  void SetIVEnergy(const std::vector<G4double>& vlist) { fIVEnergy = vlist; }
  void SetIVNValleys(const std::vector<G4double>& vlist) { fIVNValleys = vlist; }
  void SetIVOrder(const std::vector<G4double>& vlist) { fIVOrder = vlist; }
  void SetIVFGScattering(const std::vector<G4String>& vlist) { fIVFGScattering = vlist; }
  void SetIVPhononMode(const std::vector<G4String>& vlist) { fIVPhononMode = vlist; }

  const G4String& GetIVModel() const { return fIVModel; }

  G4double GetIVQuadField() const    { return fIVQuadField; }
  G4double GetIVQuadRate() const     { return fIVQuadRate; }
  G4double GetIVQuadExponent() const { return fIVQuadExponent; }

  G4double GetIVLinRate0() const     { return fIVLinRate0; }
  G4double GetIVLinRate1() const     { return fIVLinRate1; }
  G4double GetIVLinExponent() const  { return fIVLinExponent; }

  G4double GetAlpha() const	     { return fAlpha; }
  G4double GetElectronAcousticDeform() const { return fAcDeform_e; }
  G4double GetHoleAcousticDeform() const { return fAcDeform_h; }
  G4int    GetNIVDeform() const { return (G4int)fIVDeform.size(); }
  const std::vector<G4double>& GetIVDeform() const { return fIVDeform; }
  const std::vector<G4double>& GetIVEnergy() const { return fIVEnergy; }
  const std::vector<G4double>& GetIVValley() const { return fIVNValleys; }
  const std::vector<G4double>& GetIVOrder() const { return fIVOrder; }
  const std::vector<G4String>& GetIVFGScattering() const { return fIVFGScattering; }
  const std::vector<G4String>& GetIVPhononMode() const { return fIVPhononMode; }
  G4double GetIVDeform(G4int i) const {
    return (i>=0 && i<GetNIVDeform()) ? fIVDeform[i] : 0.;
  }
  G4double GetIVEnergy(G4int i) const {
    return (i>=0 && i<GetNIVDeform()) ? fIVEnergy[i] : 0.;
  }
  G4double GetIVValley(G4int i) const {
    return (i>=0 && i<GetNIVDeform()) ? fIVNValleys[i] : 0.;
  }
  G4double GetIVOrder(G4int i) const {
    return (i>=0 && i<GetNIVDeform()) ? fIVOrder[i] : 0.;
  }
  G4String GetIVFGScattering(G4int i) const {
    return (i>=0 && i<GetNIVDeform()) ? fIVFGScattering[i] : 0.;
  }
  G4String GetIVPhononMode(G4int i) const {
    return (i>=0 && i<GetNIVDeform()) ? fIVPhononMode[i] : 0.;
  }

private:
  void CheckBasis();	// Initialize or complete (via cross) basis vectors
  void FillElasticity();	// Unpack reduced Cij into full Cijlk
  void FillMaps();	// Populate lookup tables using kinematics calculator
  void FillMassInfo();	// Called from SetMassTensor() to compute derived forms

  // Get theta, phi bins and offsets for interpolation
  G4bool FindLookupBins(const G4ThreeVector& k, G4int& iTheta, G4int& iPhi,
			G4double& dTheta, G4double& dPhi) const;

  // Use lookup table to get group velocity for phonons
  G4ThreeVector LookupKtoVg(G4int mode, const G4ThreeVector& k) const;

  // Use direct calculation to get group velocity for phonons
  G4ThreeVector ComputeKtoVg(G4int mode, const G4ThreeVector& k) const;

private:
  // Create a thread-local buffer to use with MapAtoB() functions
  inline G4ThreeVector& tempvec() const {
    static G4ThreadLocal G4ThreeVector* v=0;
    if (!v) v = new G4ThreeVector;
    return *v;
  }

private:
  mutable G4int verboseLevel;		    // Enable diagnostic output
  G4String fName;			    // Name of lattice for messages
  G4CMPCrystalGroup fCrystal;		    // Symmetry group, axis unit vectors
  G4ThreeVector fBasis[3];		    // Basis vectors for Miller indices
  G4ThreeVector fLatConst;		    // Lattice constant
  G4double fDensity;			    // Material density (natural units)
  G4double fNImpurity;			    // Neutral impurity number density
  G4double fPermittivity;		    // Material epsilon/epsilon0 
  Elasticity fElasticity;	    	    // Full 4D elasticity tensor
  ReducedElasticity fElReduced;		    // Reduced 2D elasticity tensor
  G4bool fHasElasticity;		    // Flag valid elasticity tensors
  G4CMPPhononKinematics* fpPhononKin;	    // Kinematics calculator with tensor
  G4CMPPhononKinTable* fpPhononTable;	    // Kinematics interpolator

  // map for group velocity vectors
  enum { KVBINS=315 };			    // K-Vg lookup table binning
  G4ThreeVector fKVMap[G4PhononPolarization::NUM_MODES][KVBINS][KVBINS];

  G4double fA;       // Scaling constant for Anh.Dec. mean free path
  G4double fB;       // Scaling constant for Iso.Scat. mean free path
  G4double fLDOS;    // Density of states for L-phonons
  G4double fSTDOS;   // Density of states for ST-phonons
  G4double fFTDOS;   // Density of states for FT-phonons
  G4double fTTFrac;  // Fraction of anharmonic decays L -> TT
  G4double fBeta, fGamma, fLambda, fMu; // dynamical constants for material
  G4double fDebye;   // Debye energy, for partitioning primary phonons

  G4double fVSound;	// Speed of sound (longitudinal phonon)
  G4double fVTrans;	// Speed of sound (transverse phonon)
  G4double fL0_e;	// Scattering length for electrons
  G4double fL0_h;	// Scattering length for holes

  const G4double mElectron;	 // Free electron mass (without G4's c^2)
  G4double fHoleMass;		 // Effective mass of +ve carrier
  G4double fElectronMass;	 // Effective mass (scalar) of -ve carrier
  G4double fElectronMDOS;	 // Density of states weighed -ve carrier mass

  G4double fBandGap;	 // Minimum band gap energy
  G4double fPairEnergy;   // electron-hole pair production average energy
  G4double fFanoFactor;   // Fano factor (duh)
  G4RotationMatrix fMassTensor;	 // Full electron mass tensor
  G4RotationMatrix fMassInverse; // Inverse electron mass tensor (convenience)
  G4RotationMatrix fMassRatioSqrt;       // SQRT of tensor/scalar ratio
  G4RotationMatrix fMInvRatioSqrt;       // SQRT of scalar/tensor ratio
  std::vector<G4RotationMatrix> fValley; // Electron transport directions
  std::vector<G4RotationMatrix> fValleyInv;
  std::vector<G4ThreeVector> fValleyAxis;

  G4double fAlpha;			// Non-parabolicity of -ve potential
<<<<<<< HEAD
  G4double fAcDeform_e;		 	// Deformation potential for electron-acoustic phonon
  G4double fAcDeform_h;		 	// Deformation potential for hole-acoustic phonon
  std::vector<G4double> fIVDeform;	// D0, D1 potentials for optical IV
  std::vector<G4double> fIVEnergy;	// D0, D1 thresholds for optical IV
=======
  G4double fAcDeform;		 	// Deformation potential for acoustic IV
  std::vector<G4double> fIVDeform;	// D0, D1 potentials for IV
  std::vector<G4double> fIVEnergy;	// Phonons energy for IV
  std::vector<G4double> fIVNValleys;	// # final valleys for IV
  std::vector<G4double> fIVOrder;	// IV order process
  std::vector<G4String> fIVFGScattering;	// IV f or g-type scattering
  std::vector<G4String> fIVPhononMode;	// IV scattering phonon mode
>>>>>>> 343d5de9

  G4double fIVQuadField;	 // Edelweiss field scale for IV scattering
  G4double fIVQuadRate;		 // Edelweiss rate factor for IV scattering
  G4double fIVQuadExponent;	 // Edelweiss power law for E-field in IV
  G4double fIVLinExponent;	 // Power law for linear scaled IV scattering
  G4double fIVLinRate0;		 // Constant rate for linear scaled IV scat.
  G4double fIVLinRate1;		 // Linear rate for linear scaled IV scat.

  G4String fIVModel;		 // Name of IV rate function to be used
};

// Write lattice structure to output stream

inline std::ostream& 
operator<<(std::ostream& os, const G4LatticeLogical& lattice) {
  lattice.Dump(os);
  return os;
}

#endif<|MERGE_RESOLUTION|>--- conflicted
+++ resolved
@@ -41,11 +41,8 @@
 // 20230702  I. Ataee -- Add methods for relationship between quasi-momentum
 //		(p_Q) and expectation value of momentum (p).
 // 20231017  E. Michaud -- Add 'AddValley(const G4ThreeVector&)' 
-<<<<<<< HEAD
 // 20240510  E. Michhaud -- Add function to compute L0 from other parameters
-=======
 // 20250423  E. Michaud -- Add IV scattering parameters.
->>>>>>> 343d5de9
 
 #ifndef G4LatticeLogical_h
 #define G4LatticeLogical_h
@@ -388,20 +385,14 @@
   std::vector<G4ThreeVector> fValleyAxis;
 
   G4double fAlpha;			// Non-parabolicity of -ve potential
-<<<<<<< HEAD
-  G4double fAcDeform_e;		 	// Deformation potential for electron-acoustic phonon
-  G4double fAcDeform_h;		 	// Deformation potential for hole-acoustic phonon
-  std::vector<G4double> fIVDeform;	// D0, D1 potentials for optical IV
-  std::vector<G4double> fIVEnergy;	// D0, D1 thresholds for optical IV
-=======
-  G4double fAcDeform;		 	// Deformation potential for acoustic IV
+  G4double fAcDeform_e;		 	// Electron deformation potential
+  G4double fAcDeform_h;		 	// Hole deformation potential
   std::vector<G4double> fIVDeform;	// D0, D1 potentials for IV
   std::vector<G4double> fIVEnergy;	// Phonons energy for IV
   std::vector<G4double> fIVNValleys;	// # final valleys for IV
   std::vector<G4double> fIVOrder;	// IV order process
   std::vector<G4String> fIVFGScattering;	// IV f or g-type scattering
   std::vector<G4String> fIVPhononMode;	// IV scattering phonon mode
->>>>>>> 343d5de9
 
   G4double fIVQuadField;	 // Edelweiss field scale for IV scattering
   G4double fIVQuadRate;		 // Edelweiss rate factor for IV scattering
