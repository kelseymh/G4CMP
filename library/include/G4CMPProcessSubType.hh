/***********************************************************************\
 * This software is licensed under the terms of the GNU General Public *
 * License version 3 or later. See G4CMP/LICENSE for the full license. *
\***********************************************************************/

// $Id$
//
// 20170822 M. Kelsey -- Rename EnergyLimiter to TrackLimiter
// 20200331 C. Stanford G4CMP-195:  Add Trapping and Impact subtypes
// 20200501 G4CMP-196: Need separate processes for A- and D- charge traps
// 20200504 M. Kelsey -- Remove impact subtype here; set values explicitly

#ifndef G4CMPProcessSubType_hh
#define G4CMPProcessSubType_hh 1


// NOTE 1:  SubType codes have to be globally unique; bad design!
// NOTE 2:  Enumerator valus given explicitly below to help w/OrdParamTable

enum G4CMPProcessSubType {
  fG4CMPProcess = 300,		// Use this like "unknown", not specific
  fPhononScattering = 301,
  fPhononReflection = 302,
  fPhononDownconversion = 303,
  fInterValleyScattering = 304,
  fLukeScattering = 305,
  fChargeBoundary = 306,
  fTimeStepper = 307,
  fSecondaryProduction = 308,
  fTrackLimiter = 309,
  fChargeRecombine = 310,
  fDTrapIonization = 311,
  fATrapIonization = 312,
  fChargeTrapping = 313,
  fPhononPolycrystalElasticScattering = 314,
  fQPRecombinationProcess = 315,
  fSCPairBreakingProcess = 316,
<<<<<<< HEAD
  fQPRadiatesPhononProcess = 317
=======
  fQPRadiatesPhononProcess = 317,
  fBogoliubovQPRandomWalkBoundary = 318,
  fBogoliubovQPRandomWalkTransport = 319
>>>>>>> 65a5d736
};

#endif	/* G4CMPProcessSubType_hh */<|MERGE_RESOLUTION|>--- conflicted
+++ resolved
@@ -35,13 +35,9 @@
   fPhononPolycrystalElasticScattering = 314,
   fQPRecombinationProcess = 315,
   fSCPairBreakingProcess = 316,
-<<<<<<< HEAD
-  fQPRadiatesPhononProcess = 317
-=======
   fQPRadiatesPhononProcess = 317,
   fBogoliubovQPRandomWalkBoundary = 318,
   fBogoliubovQPRandomWalkTransport = 319
->>>>>>> 65a5d736
 };
 
 #endif	/* G4CMPProcessSubType_hh */