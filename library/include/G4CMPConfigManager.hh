--- conflicted
+++ resolved
@@ -33,12 +33,9 @@
 // 20190711  G4CMP-158:  Add functions to select NIEL yield functions
 // 20191014  G4CMP-179:  Drop sampling of anharmonic decay (downconversion)
 // 20200211  G4CMP-191:  Add version identification from .g4cmp-version
-<<<<<<< HEAD
-// 20200530  G4CMP-202:  Provide separate master and worker instances
-=======
 // 20200331  G4CMP-195:  Add chage trapping MFP
 // 20200504  G4CMP-195:  Reduce length of charge-trapping parameter names
->>>>>>> 37985501
+// 20200530  G4CMP-202:  Provide separate master and worker instances
 
 #include "globals.hh"
 
