--- conflicted
+++ resolved
@@ -23,14 +23,11 @@
 // 20160830  Add parameter to scale production of e/h pairs, like phonons
 // 20160901  Add parameters to set minimum energy for phonons, charges
 // 20170525  Block 'rule of five' copy/move semantics, as singleton
-<<<<<<< HEAD
 // 20170802  Add separate scaling factors for Luke and downconversion
 // 20170815  Add parameter for required clearance from volume surfaces
+// 20170821  Add parameter to select Edelweiss IV scattering model
 // 20170823  Remove geometry-specific parameters; implement in examples
 // 20170830  Add downsampling energy scale parameter
-=======
-// 20170821  Add parameter to select Edelweiss IV scattering model
->>>>>>> b8a126f9
 
 #include "globals.hh"
 
@@ -62,17 +59,9 @@
   static G4double GetLukeSampling()      { return Instance()->lukeSample; }
   static G4double GetDownconversionSampling() { return Instance()->downSample; }
   static const G4String& GetLatticeDir() { return Instance()->LatticeDir; }
-<<<<<<< HEAD
-=======
-  static const G4String& GetHitOutput()  { return Instance()->Hit_file; }
   static G4bool UseKVSolver()            { return Instance()->useKVsolver; }
   static G4bool FanoStatisticsEnabled()  { return Instance()->fanoEnabled; }
   static G4bool UseIVEdelweiss()	 { return Instance()->IVEdelweiss; }
-
-  static void GetMillerOrientation(G4int& h, G4int& k, G4int& l) {
-    h = Instance()->millerH; k = Instance()->millerK; l = Instance()->millerL;
-  }
->>>>>>> b8a126f9
 
   // Change values (e.g., via Messenger)
   static void SetVerboseLevel(G4int value) { Instance()->verbose = value; }
@@ -124,13 +113,8 @@
   G4bool useKVsolver;	// Use K-Vg eigensolver ($G4CMP_USE_KVSOLVER)
   G4bool fanoEnabled;	// Apply Fano statistics to ionization energy deposits
                         // ($G4CMP_FANO_ENABLED)
-<<<<<<< HEAD
-=======
   G4bool IVEdelweiss;	// Use Edelweiss model for IV rate ($G4CMP_IV_EDELWEISS)
-  G4String EPot_file;	// Name of E-field file ($G4CMP_EPOT_FILE)
   G4String LatticeDir;	// Lattice data directory ($G4LATTICEDATA)
-  G4String Hit_file;	// Output file of e/h hits ($G4CMP_HIT_FILE)
->>>>>>> b8a126f9
 
   G4CMPConfigMessenger* messenger;
 };
