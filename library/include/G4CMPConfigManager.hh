--- conflicted
+++ resolved
@@ -27,11 +27,8 @@
 // 20170815  Add parameter for required clearance from volume surfaces
 // 20170821  Add parameter to select Edelweiss IV scattering model
 // 20170823  Remove geometry-specific parameters; implement in examples
-<<<<<<< HEAD
 // 20170830  Add downsampling energy scale parameter
-=======
 // 20170830  Add flag to create e/h pairs in "cloud" surround location
->>>>>>> a72a8aac
 
 #include "globals.hh"
 
@@ -51,12 +48,10 @@
   static G4int GetVerboseLevel()         { return Instance()->verbose; }
   static G4int GetMaxChargeBounces()	 { return Instance()->ehBounces; }
   static G4int GetMaxPhononBounces()	 { return Instance()->pBounces; }
-<<<<<<< HEAD
-=======
   static G4bool UseKVSolver()            { return Instance()->useKVsolver; }
   static G4bool FanoStatisticsEnabled()  { return Instance()->fanoEnabled; }
+  static G4bool UseIVEdelweiss()	 { return Instance()->IVEdelweiss; }
   static G4bool CreateChargeCloud()      { return Instance()->chargeCloud; }
->>>>>>> a72a8aac
   static G4double GetSurfaceClearance()  { return Instance()->clearance; }
   static G4double GetMinStepScale()      { return Instance()->stepScale; }
   static G4double GetMinPhononEnergy()   { return Instance()->EminPhonons; }
@@ -67,9 +62,6 @@
   static G4double GetLukeSampling()      { return Instance()->lukeSample; }
   static G4double GetDownconversionSampling() { return Instance()->downSample; }
   static const G4String& GetLatticeDir() { return Instance()->LatticeDir; }
-  static G4bool UseKVSolver()            { return Instance()->useKVsolver; }
-  static G4bool FanoStatisticsEnabled()  { return Instance()->fanoEnabled; }
-  static G4bool UseIVEdelweiss()	 { return Instance()->IVEdelweiss; }
 
   // Change values (e.g., via Messenger)
   static void SetVerboseLevel(G4int value) { Instance()->verbose = value; }
@@ -86,11 +78,8 @@
   static void SetDownconversionSampling(G4double value) { Instance()->downSample = value; }
   static void UseKVSolver(G4bool value) { Instance()->useKVsolver = value; }
   static void EnableFanoStatistics(G4bool value) { Instance()->fanoEnabled = value; }
-<<<<<<< HEAD
   static void UseIVEdelweiss(G4bool value) { Instance()->IVEdelweiss = value; }
-=======
   static void CreateChargeCloud(G4bool value) { Instance()->chargeCloud = value; }
->>>>>>> a72a8aac
 
   // These settings require the geometry to be rebuilt
   static void SetLatticeDir(const G4String& dir)
@@ -125,12 +114,9 @@
   G4bool useKVsolver;	// Use K-Vg eigensolver ($G4CMP_USE_KVSOLVER)
   G4bool fanoEnabled;	// Apply Fano statistics to ionization energy deposits
                         // ($G4CMP_FANO_ENABLED)
-<<<<<<< HEAD
   G4bool IVEdelweiss;	// Use Edelweiss model for IV rate ($G4CMP_IV_EDELWEISS)
+  G4bool chargeCloud;   // Produce e/h pairs around position ($G4CMP_CHARGE_CLOUD)
 
-=======
-  G4bool chargeCloud;   // Produce e/h pairs around position ($G4CMP_CHARGE_CLOUD)
->>>>>>> a72a8aac
   G4CMPConfigMessenger* messenger;
 };
 
