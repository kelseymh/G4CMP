/***********************************************************************\
 * This software is licensed under the terms of the GNU General Public *
 * License version 3 or later. See G4CMP/LICENSE for the full license. *
\***********************************************************************/

//
/// \file library/src/G4CMPProcessUtils.cc
/// \brief Implementation of the G4CMPProcessUtils class
///   Provides useful general functions to fetch and store lattice, access
///   and apply lattice parameters for phonons and charge carriers.
///
///   Use via multiple inheritance with concrete or base process classes
//
// $Id$
//
// 20140321  Move lattice-based placement transformations here, via Touchable
// 20140407  Add functions for phonon generation in Luke scattering
// 20140412  Add manual configuration options
// 20140509  Add ChoosePolarization() which uses DOS values from lattice
// 20141216  Set velocity "by hand" for secondary electrons
// 20150109  Use G4CMP_SET_ELECTRON_MASS to enable dynamic mass, velocity set
// 20150112  Add GetCurrentValley() function to get valley of current track,
//	     allow GetValley functions to treat holes, returning -1
// 20150309  Add Create*() functions which take position and energy arguments
//	     (for use with AlongStepDoIt() actions).
// 20150310  Fix CreateChargeCarrier to use momentum unit vector
// 20160610  Return regular (NOT Herring-Vogt) wave vector for electrons

#include "G4CMPProcessUtils.hh"
#include "G4CMPDriftElectron.hh"
#include "G4CMPDriftHole.hh"
#include "G4CMPTrackInformation.hh"
#include "G4AffineTransform.hh"
#include "G4DynamicParticle.hh"
#include "G4LatticeManager.hh"
#include "G4LatticePhysical.hh"
#include "G4ParticleDefinition.hh"
#include "G4ParallelWorldProcess.hh"
#include "G4PhononLong.hh"
#include "G4PhononPolarization.hh"
#include "G4PhononTransFast.hh"
#include "G4PhononTransSlow.hh"
#include "G4PhysicalConstants.hh"
#include "G4RotationMatrix.hh"
#include "G4ThreeVector.hh"
#include "G4Track.hh"
#include "G4TransportationManager.hh"
#include "G4VTouchable.hh"
#include "Randomize.hh"


// Constructor and destructor

G4CMPProcessUtils::G4CMPProcessUtils()
  : theLattice(nullptr), fPhysicsModelID(0), currentTrack(nullptr) {
  fPhysicsModelID = G4PhysicsModelCatalog::Register("G4CMP process");
}

G4CMPProcessUtils::~G4CMPProcessUtils() {;}


// Identify track type to simplify some conditionals

G4bool G4CMPProcessUtils::IsPhonon(const G4Track* track) const {
  const G4ParticleDefinition* pd = track->GetParticleDefinition();
  return (pd == G4PhononLong::Definition() ||
	  pd == G4PhononTransFast::Definition() ||
	  pd == G4PhononTransSlow::Definition());
}

G4bool G4CMPProcessUtils::IsElectron(const G4Track* track) const {
  return (track->GetParticleDefinition() == G4CMPDriftElectron::Definition());
}

G4bool G4CMPProcessUtils::IsHole(const G4Track* track) const {
  return (track->GetParticleDefinition() == G4CMPDriftHole::Definition());
}


// Initialization for current track

void G4CMPProcessUtils::LoadDataForTrack(const G4Track* track) {
  currentTrack = track;

  // WARNING!  This assumes track starts and ends in one single volume!
  SetTransforms(track->GetTouchable());
  FindLattice(track->GetVolume());

<<<<<<< HEAD
  // Fill auxiliary track info not already recorded (needs non-const object)
  G4CMPTrackInformation* trackInfo = AttachTrackInfo(track);
=======
  if (!theLattice) {
    G4Exception("G4CMPProcessUtils::LoadDataForTrack", "Utils001",
		EventMustBeAborted, ("No lattice found for volume"
				     + track->GetVolume()->GetName()).c_str());
    return;	// No lattice, no special actions possible
  }
>>>>>>> 6ab16aba

  // Fill auxiliary track info not already recorded (needs non-const object)
  G4CMPTrackInformation* trackInfo = AttachTrackInfo(track);

  if (IsPhonon(track)) {
    // Set momentum direction using already provided wavevector
    G4ThreeVector kdir = trackInfo->GetPhononK();

<<<<<<< HEAD
  if (pd == G4PhononLong::Definition() ||
      pd == G4PhononTransFast::Definition() ||
      pd == G4PhononTransSlow::Definition()) {
    // Set momentum direction using already provided wavevector
    G4ThreeVector kdir = trackInfo->GetPhononK();

=======
    const G4ParticleDefinition* pd = track->GetParticleDefinition();
>>>>>>> 6ab16aba
    G4Track* tmp_track = const_cast<G4Track*>(track);
    tmp_track->SetMomentumDirection(
      theLattice->MapKtoVDir(G4PhononPolarization::Get(pd), kdir));
  }

<<<<<<< HEAD
  if (pd == G4CMPDriftElectron::Definition()) {
=======
  if (IsElectron(track)) {
>>>>>>> 6ab16aba
    trackInfo->SetScatterLength(theLattice->GetElectronScatter());
    trackInfo->SetEffectiveMass(theLattice->GetElectronMass());
    if (trackInfo->GetValleyIndex() < 0)
      trackInfo->SetValleyIndex(ChooseValley());
  }

<<<<<<< HEAD
  if (pd == G4CMPDriftHole::Definition()) {
    trackInfo->SetScatterLength(theLattice->GetHoleScatter());
    trackInfo->SetEffectiveMass(theLattice->GetHoleMass());
    trackInfo->SetValleyIndex(-1);		// Holes don't have valleys
  }
}

// Create new info object or return existing one for track

G4CMPTrackInformation*
G4CMPProcessUtils::AttachTrackInfo(const G4Track* track) const {
  if (track == 0) return nullptr;		// Must have valid track

  G4CMPTrackInformation* trkInfo = GetTrackInfo(track);
  if (!trkInfo) {
    trkInfo = new G4CMPTrackInformation;
    track->SetAuxiliaryTrackInformation(fPhysicsModelID, trkInfo);
=======
  if (IsHole(track)) {
    trackInfo->SetScatterLength(theLattice->GetHoleScatter());
    trackInfo->SetEffectiveMass(theLattice->GetHoleMass());
    trackInfo->SetValleyIndex(-1);		// Holes don't have valleys
>>>>>>> 6ab16aba
  }
}

<<<<<<< HEAD
=======
// Create new info object or return existing one for track

G4CMPTrackInformation*
G4CMPProcessUtils::AttachTrackInfo(const G4Track* track) const {
  if (track == 0) return nullptr;		// Must have valid track

  G4CMPTrackInformation* trkInfo = GetTrackInfo(track);
  if (!trkInfo) {
    trkInfo = new G4CMPTrackInformation;
    track->SetAuxiliaryTrackInformation(fPhysicsModelID, trkInfo);
  }

>>>>>>> 6ab16aba
  return trkInfo;
}


// Fetch lattice for current track, use in subsequent steps

void G4CMPProcessUtils::FindLattice(const G4VPhysicalVolume* volume) {
  G4LatticeManager* LM = G4LatticeManager::GetLatticeManager();
  theLattice = LM->GetLattice(volume);

  if (!theLattice) {
    G4cerr << "WARNING: No lattice for volume " << volume->GetName() << G4endl;
  }
}

// Configure orientation matrices for current track

void G4CMPProcessUtils::SetTransforms(const G4VTouchable* touchable) {
  if (!touchable) {			// Null pointer defaults to identity
    fLocalToGlobal = fGlobalToLocal = G4AffineTransform();
    return;
  }

  SetTransforms(touchable->GetRotation(), touchable->GetTranslation());
}

void G4CMPProcessUtils::SetTransforms(const G4RotationMatrix* rot,
				      const G4ThreeVector& trans) {
  fLocalToGlobal = G4AffineTransform(rot, trans);
  fGlobalToLocal = fLocalToGlobal.Inverse();
}

// Delete current configuration before new track starts

void G4CMPProcessUtils::ReleaseTrack() {
  SetTransforms(nullptr);
  currentTrack = nullptr;
  theLattice = nullptr;
}

G4ThreeVector G4CMPProcessUtils::GetSurfaceNormal(const G4Step& aStep) {
  // Get outward normal using G4Navigator method (more reliable than G4VSolid)
  G4int navID = G4ParallelWorldProcess::GetHypNavigatorID();
  std::vector<G4Navigator*>::iterator iNav =
    G4TransportationManager::GetTransportationManager()->GetActiveNavigatorsIterator();

  G4bool goodNorm;
  G4ThreeVector surfNorm = iNav[navID]->GetGlobalExitNormal(
                                      aStep.GetPostStepPoint()->GetPosition(),
                                      &goodNorm);

  // FIXME:  Sometimes G4Navigator fails, but still returns "good"
  if (!goodNorm || surfNorm.mag()<0.99) {
    G4VPhysicalVolume* thePrePV = aStep.GetPreStepPoint()->GetPhysicalVolume();
    G4VPhysicalVolume* thePostPV = aStep.GetPostStepPoint()->GetPhysicalVolume();
    G4Exception("G4CMPProcessUtils::GetSurfaceNormal", "Boundary001",
                EventMustBeAborted, ("Can't get normal vector of surface between " +
                                    thePrePV->GetName() + " and " +
                                    thePostPV->GetName()+ ".").c_str());
  }
  return surfNorm;
}

// Access track position and momentum in local coordinates
G4ThreeVector G4CMPProcessUtils::GetLocalPosition(const G4Track& track) const {
  return GetLocalPosition(track.GetPosition());
}

void G4CMPProcessUtils::GetLocalPosition(const G4Track& track,
					 G4double pos[3]) const {
  G4ThreeVector tpos = GetLocalPosition(track);
  pos[0] = tpos.x();
  pos[1] = tpos.y();
  pos[2] = tpos.z();
}

G4ThreeVector G4CMPProcessUtils::GetLocalMomentum(const G4Track& track) const {
  if (IsElectron(&track)) {
    return theLattice->MapV_elToP(GetValleyIndex(track),
                                  GetLocalVelocityVector(track));
  } else if (IsHole(&track)) {
    return GetLocalDirection(track.GetMomentum());
  } else {
    G4Exception("G4CMPProcessUtils::GetLocalMomentum()", "DriftProcess001",
                EventMustBeAborted, "Unknown charge carrier");
    return G4ThreeVector();
  }
}

void G4CMPProcessUtils::GetLocalMomentum(const G4Track& track, 
					 G4double mom[3]) const {
  G4ThreeVector tmom = GetLocalMomentum(track);
  mom[0] = tmom.x();
  mom[1] = tmom.y();
  mom[2] = tmom.z();
}

G4ThreeVector G4CMPProcessUtils::GetLocalVelocityVector(const G4Track& track) const {
  G4ThreeVector vel = track.CalculateVelocity() * track.GetMomentumDirection();
  return GetLocalDirection(vel);
}

void G4CMPProcessUtils::GetLocalVelocityVector(const G4Track &track,
                                               G4double vel[]) const {
  G4ThreeVector v_local = GetLocalVelocityVector(track);
  vel[0] = v_local.x();
  vel[1] = v_local.y();
  vel[2] = v_local.z();
}

G4ThreeVector G4CMPProcessUtils::GetLocalWaveVector(const G4Track& track) const {
  if (IsChargeCarrier(&track)) {
    return GetLocalMomentum(track) / hbarc;
  } else if (IsPhonon(&track)) {
    return GetTrackInfo(track)->GetPhononK();
  } else {
    G4Exception("G4CMPProcessUtils::GetLocalWaveVector", "DriftProcess002",
                EventMustBeAborted, "Unknown charge carrier");
    return G4ThreeVector();
  }
}

// Access track position and momentum in global coordinates
G4ThreeVector G4CMPProcessUtils::GetGlobalPosition(const G4Track& track) const {
  return track.GetPosition();
}

void G4CMPProcessUtils::GetGlobalPosition(const G4Track& track,
           G4double pos[3]) const {
  G4ThreeVector tpos = GetGlobalPosition(track);
  pos[0] = tpos.x();
  pos[1] = tpos.y();
  pos[2] = tpos.z();
}

G4ThreeVector G4CMPProcessUtils::GetGlobalMomentum(const G4Track& track) const {
  if (IsElectron(&track)) {
    G4ThreeVector p = theLattice->MapV_elToP(GetValleyIndex(track),
                                             GetLocalVelocityVector(track));
    return GetGlobalDirection(p);
  } else if (IsHole(&track)) {
    return track.GetMomentum();
  } else {
    G4Exception("G4CMPProcessUtils::GetGlobalMomentum", "DriftProcess003",
                EventMustBeAborted, "Unknown charge carrier");
    return G4ThreeVector();
  }
}

void G4CMPProcessUtils::GetGlobalMomentum(const G4Track& track,
					  G4double mom[3]) const {
  G4ThreeVector tmom = GetGlobalMomentum(track);
  mom[0] = tmom.x();
  mom[1] = tmom.y();
  mom[2] = tmom.z();
}

G4ThreeVector G4CMPProcessUtils::GetGlobalVelocityVector(const G4Track& track) const {
  return track.CalculateVelocity() * track.GetMomentumDirection();
}

void G4CMPProcessUtils::GetGlobalVelocityVector(const G4Track &track, G4double vel[]) const {
  G4ThreeVector v_local = GetGlobalVelocityVector(track);
  vel[0] = v_local.x();
  vel[1] = v_local.y();
  vel[2] = v_local.z();
}

G4double G4CMPProcessUtils::GetKineticEnergy(const G4Track &track) const {
  if (IsElectron(&track)) {
    return theLattice->MapV_elToEkin(GetValleyIndex(track),
                                     GetLocalVelocityVector(track));
  } else if (IsHole(&track)) {
    return track.GetKineticEnergy();
  } else {
    G4Exception("G4CMPProcessUtils::GetKineticEnergy", "DriftProcess004",
                EventMustBeAborted, "Unknown charge carrier");
    return 0.0;
  }
}

// Return particle type for currently active track [set in LoadDataForTrack()]

const G4ParticleDefinition* G4CMPProcessUtils::GetCurrentParticle() const {
  return (currentTrack ? currentTrack->GetParticleDefinition() : 0);
}


// Return auxiliary information for track (phonon, charge kinematics)

G4CMPTrackInformation* 
G4CMPProcessUtils::GetTrackInfo(const G4Track* track) const {
  if (!track) track = GetCurrentTrack();	// No argument, use current
  if (!track) return 0;

  return dynamic_cast<G4CMPTrackInformation*>
    (track->GetAuxiliaryTrackInformation(fPhysicsModelID));
}


// Access phonon particle-type/polarization indices

G4int G4CMPProcessUtils::GetPolarization(const G4Track& track) const {
  return G4PhononPolarization::Get(track.GetParticleDefinition());
}


// Generate random polarization from density of states

G4int G4CMPProcessUtils::ChoosePolarization(G4double Ldos, G4double STdos,
					    G4double FTdos) const {
  G4double norm = Ldos + STdos + FTdos;
  G4double cProbST = STdos/norm;
  G4double cProbFT = FTdos/norm + cProbST;

  // NOTE:  Order of selection done to match previous random sequences
  G4double modeMixer = G4UniformRand();
  if (modeMixer<cProbST) return G4PhononPolarization::TransSlow;
  if (modeMixer<cProbFT) return G4PhononPolarization::TransFast;
  return G4PhononPolarization::Long;
}

G4int G4CMPProcessUtils::ChoosePolarization() const {
  return ChoosePolarization(theLattice->GetLDOS(), theLattice->GetSTDOS(),
			    theLattice->GetFTDOS());
}

void G4CMPProcessUtils::MakeLocalPhononK(G4ThreeVector& kphonon) const {
  if (IsElectron(GetCurrentTrack())) {
    kphonon = theLattice->MapK_HVtoK(GetValleyIndex(GetCurrentTrack()), kphonon);
  } else if (!IsHole(GetCurrentTrack())) {
    G4Exception("G4CMPProcessUtils::MakeGlobalPhonon", "DriftProcess005",
                EventMustBeAborted, "Unknown charge carrier");
  }
}

void G4CMPProcessUtils::MakeGlobalPhononK(G4ThreeVector& kphonon) const {
  MakeLocalPhononK(kphonon);
  RotateToGlobalDirection(kphonon);
}

void G4CMPProcessUtils::MakeGlobalRecoil(G4ThreeVector& kphonon) const {
  if (IsElectron(GetCurrentTrack())) {
    kphonon = theLattice->MapK_HVtoP(GetValleyIndex(GetCurrentTrack()),kphonon);
  } else if (IsHole(GetCurrentTrack())) {
    kphonon *= hbarc;
  } else {
    G4Exception("G4CMPProcessUtils::MakeGlobalPhonon", "DriftProcess006",
                EventMustBeAborted, "Unknown charge carrier");
  }
  RotateToGlobalDirection(kphonon);
}

// Compute a Lambertian distribution for reflected phonons

G4ThreeVector
G4CMPProcessUtils::LambertReflection(const G4ThreeVector& surfNorm) {
  G4double phi = 2.0*pi*G4UniformRand();
  G4double theta = acos(2.0*G4UniformRand() - 1.0) / 2.0;

  G4ThreeVector refl = -surfNorm;
  refl = refl.rotate(surfNorm.orthogonal(), theta);
  refl = refl.rotate(surfNorm, phi);
  return refl;
}

// Model Kaplan phonon-quasiparticle interactions in superconductor sensors

G4double G4CMPProcessUtils::KaplanPhononQP(G4double energy,
                                     G4MaterialPropertiesTable* prop,
                                     std::vector<G4double>& reflectedEnergies) {
  if (reflectedEnergies.size()>0)
    G4Exception("G4CMPProcessUtils::KaplanPhononQP()", "DriftProcess007",
                JustWarning, "Passed a nonempty vector.");
  // Check that the MaterialPropertiesTable has everything we need. If it came
  // from a G4CMPSurfaceProperty, then it will be fine.
  if (!(prop->ConstPropertyExists("gapEnergy") &&
        prop->ConstPropertyExists("lowQPLimit") &&
        prop->ConstPropertyExists("phononLifetime") &&
        prop->ConstPropertyExists("phononLifetimeSlope") &&
        prop->ConstPropertyExists("vSound") &&
        prop->ConstPropertyExists("fileThickness"))) {
    G4Exception("G4CMPProcessUtils::KaplanPhononQP()", "ProcessUtils001",
                RunMustBeAborted,
                "Insufficient info in MaterialPropertiesTable.");
  }
  G4double gapEnergy     = prop->GetConstProperty("gapEnergy");
  G4double lowQPLimit    = prop->GetConstProperty("lowQPLimit");

  //For the phonon to not break a Cooper pair, it must go 2*thickness
  G4double frac = 2.0;

  G4double phononEscapeProb = CalcEscapeProbability(energy, frac, prop);

  G4double EDep = 0.;
  if (energy > 2.0*gapEnergy && G4UniformRand() > phononEscapeProb) {
    std::vector<G4double> qpEnergies;
    std::vector<G4double> phonEnergies{energy};
    while (qpEnergies.size()>0 || phonEnergies.size()>0) {
      if (phonEnergies.size()>0) {
        // Partition the phonons' energies into quasi-particles according to
        // a PDF defined in CalcQPEnergies().
        // NOTE: Both energy vectors mutate.
        EDep += CalcQPEnergies(gapEnergy, lowQPLimit, phonEnergies, qpEnergies);
      }
      if (qpEnergies.size()>0) {
        // Quasiparticles can also excite phonons.
        // NOTE: Both energy vectors mutate.
        EDep += CalcPhononEnergies(gapEnergy, lowQPLimit, phonEnergies, qpEnergies);
      }
      if (phonEnergies.size()>0) {
        // Some phonons will escape back into the crystal.
        // NOTE: Both energy vectors mutate.
        CalcReflectedPhononEnergies(prop, phonEnergies, reflectedEnergies);
      }
    }
  } else {
    reflectedEnergies.push_back(energy);
  }

  return EDep;
}

// Compute the probability of a phonon reentering the crystal

G4double G4CMPProcessUtils::CalcEscapeProbability(G4double energy,
                                              G4double thicknessFrac,
                                              G4MaterialPropertiesTable* prop) {
  G4double gapEnergy = prop->GetConstProperty("gapEnergy");
  G4double phononLifetime = prop->GetConstProperty("phononLifetime");
  G4double phononLifetimeSlope = prop->GetConstProperty("phononLifetimeSlope");
  G4double vSound = prop->GetConstProperty("vSound");
  G4double thickness = prop->GetConstProperty("filmThickness");

  G4double mfp = vSound * phononLifetime / (1. + phononLifetimeSlope * (
    energy/gapEnergy - 2.));
  return exp(-2.* thicknessFrac * thickness/mfp);
}

// Model the phonons breaking Cooper pairs into quasiparticles

G4double G4CMPProcessUtils::CalcQPEnergies(G4double gapEnergy,
                                           G4double lowQPLimit,
                                           std::vector<G4double>& phonEnergies,
                                           std::vector<G4double>& qpEnergies) {
  // Each phonon gives all of its energy to the qp pair it breaks.
  G4double EDep = 0.;
  for (G4double E: phonEnergies) {
    G4double qpE = QPEnergyRand(gapEnergy, E);
    if (qpE >= lowQPLimit*gapEnergy)
      qpEnergies.push_back(qpE);
    else
      EDep += qpE;

    if (E-qpE >= lowQPLimit*gapEnergy)
      qpEnergies.push_back(E-qpE);
    else
      EDep += E-qpE;
  }

  phonEnergies.clear();
  return EDep;
}

// Model the quasiparticles emitting phonons in the superconductor

G4double G4CMPProcessUtils::CalcPhononEnergies(G4double gapEnergy,
                                            G4double lowQPLimit,
                                            std::vector<G4double>& phonEnergies,
                                            std::vector<G4double>& qpEnergies) {
  // NOTE: Phonons with low energy will not be seen by the detector, so we
  // don't record those energies and just "lose" those phonons.
  // Have a reference in for loop b/c qp doesn't give all of its energy away.
  G4double EDep = 0.;
  std::vector<G4double> newQPEnergies;
  for (G4double& E: qpEnergies) {
    // NOTE: E mutates in PhononEnergyRand.
    G4double phonE = PhononEnergyRand(gapEnergy, E);
    if (phonE >= 2.0*gapEnergy)
      phonEnergies.push_back(phonE);
    if (E >= lowQPLimit*gapEnergy)
      newQPEnergies.push_back(E);
    else
      EDep += E;
  }

  qpEnergies.swap(newQPEnergies);
  return EDep;
}

// Calculate energies of phonon tracks that have reentered the crystal

void G4CMPProcessUtils::CalcReflectedPhononEnergies(
                                     G4MaterialPropertiesTable* prop,
                                     std::vector<G4double>& phonEnergies,
                                     std::vector<G4double>& reflectedEnergies) {
  // There is a 50% chance that a phonon is headed away from (toward) substrate
  std::vector<G4double> newPhonEnergies;
  for (G4double E : phonEnergies) {
    G4double frac = (G4UniformRand() < 0.5 ? 0.5 : 1.5);
    if (G4UniformRand() < CalcEscapeProbability(E, frac, prop))
      reflectedEnergies.push_back(E);
    else
      newPhonEnergies.push_back(E);
  }
  phonEnergies.swap(newPhonEnergies);
}

// Compute quasiparticle energy distribution from broken Cooper pair

G4double G4CMPProcessUtils::QPEnergyRand(G4double gapEnergy, G4double Energy) {
  // PDF is not integrable, so we can't do an inverse transform sampling.
  // Instead, we'll do a rejection method.
  //
  // PDF(E') = (E'*(Energy - E') + gapEnergy*gapEnergy)
  //           /
  //           sqrt((E'*E' - gapEnergy*gapEnergy) *
  //                ((Energy - E')*(Energy - E') - gapEnergy*gapEnergy));
  // The shape of the PDF is like a U, so the max values are at the endpoints:
  // E' = gapEnergy and E' = Energy - gapEnergy

  // Add buffer so first/last bins don't give zero denominator in pdfSum
  const G4double BUFF = 1000.;
  G4double xmin = gapEnergy + (Energy-2.*gapEnergy)/BUFF;
  G4double xmax = gapEnergy + (Energy-2.*gapEnergy)*(BUFF-1.)/BUFF;

  G4double ymax = (xmin*(Energy-xmin) + gapEnergy*gapEnergy)
                  /
                  sqrt((xmin*xmin - gapEnergy*gapEnergy) *
                       ((Energy-xmin)*(Energy-xmin) - gapEnergy*gapEnergy));

  G4double ytest = G4UniformRand()*ymax;
  G4double xtest = G4UniformRand()*(xmax-xmin) + xmin;
  while (ytest > (xtest*(Energy-xtest) + gapEnergy*gapEnergy)
                  /
                  sqrt((xtest*xtest - gapEnergy*gapEnergy) *
                       ((Energy-xtest)*(Energy-xtest) - gapEnergy*gapEnergy))) {
    ytest = G4UniformRand()*ymax;
    xtest = G4UniformRand()*(xmax-xmin) + xmin;
  }

  return xtest;
/*
  // PDF is not integrable, so we can't do an inverse transform sampling.
  // PDF is shaped like a capital U, so a rejection method would be slow.
  // Let's numerically calculate a CDF and throw a random to find E.

  const G4int BINS = 1000;
  G4double energyArr[BINS];
  G4double cdf[BINS];
  G4double pdfSum = 0.;
  for (size_t i = 0; i < BINS; ++i) {
    // Add 1 to i so first bin doesn't give zero denominator in pdfSum
    // Add 1 to BINS so last bin doesn't give zero denominator in pdfSum
    energyArr[i] = gapEnergy + (Energy-2.*gapEnergy) * (i+1.)/(BINS+1.);
    pdfSum += (energyArr[i]*(Energy - energyArr[i]) + gapEnergy*gapEnergy)
              /
              sqrt((energyArr[i]*energyArr[i] - gapEnergy*gapEnergy) *
                   ((Energy - energyArr[i])*(Energy - energyArr[i]) -
                    gapEnergy*gapEnergy));
    cdf[i] = pdfSum;
  }

  G4double u = G4UniformRand();

  size_t index = 0;
  for (; index < BINS; ++index) { //Combine normalization and search loops
    if (cdf[index]/pdfSum >= u)
      break;
  }

  return energyArr[index];
*/
}

// Compute phonon energy distribution from quasiparticle in superconductor

G4double
G4CMPProcessUtils::PhononEnergyRand(G4double gapEnergy, G4double& Energy) {
  // PDF is not integrable, so we can't do an inverse transform sampling.
  // Instead, we'll do a rejection method.
  //
  // PDF(E') = (E'*(Energy-E')*(Energy-E') * (E'-gapEnergy*gapEnergy/Energy))
  //           /
  //           sqrt((E'*E' - gapEnergy*gapEnergy);

  // Add buffer so first bin doesn't give zero denominator in pdfSum
  const G4double BUFF = 1000.;
  G4double xmin = gapEnergy + gapEnergy/BUFF;
  G4double xmax = Energy;

  G4double ymax = (xmin*(Energy-xmin)*(Energy-xmin) *
                    (xmin-gapEnergy*gapEnergy/Energy)) /
                  sqrt(xmin*xmin - gapEnergy*gapEnergy);

  G4double ytest = G4UniformRand()*ymax;
  G4double xtest = G4UniformRand()*(xmax-xmin) + xmin;
  while (ytest > (xtest*(Energy-xtest)*(Energy-xtest) *
                    (xtest-gapEnergy*gapEnergy/Energy)) /
                  sqrt(xtest*xtest - gapEnergy*gapEnergy)) {
    ytest = G4UniformRand()*ymax;
    xtest = G4UniformRand()*(xmax-xmin) + xmin;
  }

  G4double phononE = Energy - xtest;
  Energy = xtest;
  return phononE;
}


// Construct new phonon track with correct momentum, position, etc.

G4Track* G4CMPProcessUtils::CreatePhonon(G4int polarization,
					 const G4ThreeVector& waveVec,
					 G4double energy) const {
  return CreatePhonon(polarization,waveVec,energy,currentTrack->GetPosition());
}

G4Track* G4CMPProcessUtils::CreatePhonon(G4int polarization,
					 const G4ThreeVector& waveVec,
					 G4double energy,
					 const G4ThreeVector& pos) const {
  if (polarization == G4PhononPolarization::UNKNOWN) {		// Choose value
    polarization = ChoosePolarization();
  }

  G4ThreeVector vgroup = theLattice->MapKtoVDir(polarization, waveVec);
  if (std::fabs(vgroup.mag()-1.) > 0.01) {
    G4cerr << "WARNING: vgroup not a unit vector: " << vgroup
	   << " length " << vgroup.mag() << G4endl;
  }

  G4ParticleDefinition* thePhonon = G4PhononPolarization::Get(polarization);

  // Secondaries are created at the current track coordinates
  RotateToGlobalDirection(vgroup);
  G4Track* sec = new G4Track(new G4DynamicParticle(thePhonon, vgroup, energy),
			     currentTrack->GetGlobalTime(), pos);

  // Store wavevector in auxiliary info for track
  AttachTrackInfo(sec)->SetPhononK(GetGlobalDirection(waveVec));

  sec->SetVelocity(theLattice->MapKtoV(polarization, waveVec));    
  sec->UseGivenVelocity(true);

  return sec;
}


// Generate random valley for charge carrier

G4int G4CMPProcessUtils::ChooseValley() const {
  return (G4int)(G4UniformRand()*theLattice->NumberOfValleys());  
}


// Generate direction angle for phonons in Luke scattering

G4double G4CMPProcessUtils::MakePhononTheta(G4double k, G4double ks) const {
  G4double u = G4UniformRand();
  G4double v = ks/k;
  G4double base = (u-1) * (3*v - 3*v*v + v*v*v - 1);
  if (base < 0.0) return 0;
  
  G4double operand = v + pow(base, 1.0/3.0);   
  if (operand > 1.0) operand=1.0;
  
  return acos(operand);
}

// Compute energy of phonon in Luke Scattering

G4double G4CMPProcessUtils::MakePhononEnergy(G4double k, G4double ks,
					     G4double th_phonon) const {
  if (th_phonon == 0.) return 0.;		// Avoid unnecessary work

  return 2.*(k*cos(th_phonon)-ks) * theLattice->GetSoundSpeed() * hbar_Planck;
}

// Compute direction angle for recoiling charge carrier

G4double G4CMPProcessUtils::MakeRecoilTheta(G4double k, G4double ks,
					    G4double th_phonon) const {
  if (th_phonon == 0.) return 0.;		// Avoid unnecessary work

  G4double kctks = k*cos(th_phonon) - ks;

  return acos( (k*k - 2*ks*kctks - 2*kctks*kctks)
	       / (k * sqrt(k*k - 4*ks*kctks)) );
}


// Access electron propagation direction/index

G4int G4CMPProcessUtils::GetValleyIndex(const G4Track& track) const {
  return GetTrackInfo(track)->GetValleyIndex();
}

const G4RotationMatrix& 
G4CMPProcessUtils::GetValley(const G4Track& track) const {
  G4int iv = GetValleyIndex(track);
  return (iv>=0 ? theLattice->GetValley(iv) : G4RotationMatrix::IDENTITY);
}

// Construct new electron or hole track with correct conditions

G4Track* G4CMPProcessUtils::CreateChargeCarrier(G4int charge, G4int valley,
						const G4ThreeVector& p) const {
  return CreateChargeCarrier(charge, valley, p, currentTrack->GetPosition());
}

G4Track* 
G4CMPProcessUtils::CreateChargeCarrier(G4int charge, G4int valley,
				       G4double Ekin, 
				       const G4ThreeVector& dir,
				       const G4ThreeVector& pos) const {
  G4double carrierMass = 0.;
  if (charge==1) {
    carrierMass = theLattice->GetHoleMass();
  } else if (charge==-1) {
#ifdef G4CMP_SET_ELECTRON_MASS
    G4ThreeVector p_local = GetLocalDirection(dir);
    carrierMass = theLattice->GetElectronEffectiveMass(valley, p_local);
#else
    carrierMass = theLattice->GetElectronMass();
#endif
  }

  G4double carrierMom = std::sqrt(2.*Ekin*carrierMass);

  return CreateChargeCarrier(charge, valley, carrierMom*dir, pos);
}

G4Track* 
G4CMPProcessUtils::CreateChargeCarrier(G4int charge, G4int valley,
				       const G4ThreeVector& p,
				       const G4ThreeVector& pos) const {
  if (charge != 1 && charge != -1) {
    G4cerr << "ERROR:  CreateChargeCarrier invalid charge " << charge << G4endl;
    return 0;
  }

  G4ParticleDefinition* theCarrier = 0;
  G4double carrierMass=0., carrierEnergy=0.;
#ifdef G4CMP_SET_ELECTRON_MASS
  G4double carrierSpeed=0.;
#endif

  G4ThreeVector v_unit;
  if (charge==1) {
    theCarrier    = G4CMPDriftHole::Definition();
    carrierMass   = theLattice->GetHoleMass();
    carrierEnergy = 0.5 * p.mag2() / carrierMass;	// Non-relativistic
    v_unit = p.unit();
  } else {
    theCarrier    = G4CMPDriftElectron::Definition();
#ifdef G4CMP_SET_ELECTRON_MASS
    G4ThreeVector p_local = GetLocalDirection(p);
    carrierMass   = theLattice->GetElectronEffectiveMass(valley, p_local);
    carrierEnergy = theLattice->MapPtoEkin(valley, p_local);
    carrierSpeed  = theLattice->MapPtoV_el(valley, p_local).mag();
#else
    carrierMass   = theLattice->GetElectronMass();
    G4ThreeVector p_local = GetLocalDirection(p);
    G4ThreeVector v_local = theLattice->MapPtoV_el(valley, p_local);
    RotateToGlobalDirection(v_local);
    carrierEnergy = 0.5 * carrierMass * v_local.mag2();// Non-relativistic
    v_unit = v_local.unit();
#endif
  }

  G4DynamicParticle* secDP =
    new G4DynamicParticle(theCarrier, v_unit, carrierEnergy, carrierMass);

  G4Track* sec = new G4Track(secDP, currentTrack->GetGlobalTime(), pos);

  // Store wavevector in auxiliary info for track
  AttachTrackInfo(sec)->SetValleyIndex(valley);

#ifdef G4CMP_SET_ELECTRON_MASS
  if (charge == -1) {
    sec->SetVelocity(carrierSpeed);
    sec->UseGivenVelocity(true);
  }
#endif

  return sec;
}<|MERGE_RESOLUTION|>--- conflicted
+++ resolved
@@ -86,17 +86,12 @@
   SetTransforms(track->GetTouchable());
   FindLattice(track->GetVolume());
 
-<<<<<<< HEAD
-  // Fill auxiliary track info not already recorded (needs non-const object)
-  G4CMPTrackInformation* trackInfo = AttachTrackInfo(track);
-=======
   if (!theLattice) {
     G4Exception("G4CMPProcessUtils::LoadDataForTrack", "Utils001",
 		EventMustBeAborted, ("No lattice found for volume"
 				     + track->GetVolume()->GetName()).c_str());
     return;	// No lattice, no special actions possible
   }
->>>>>>> 6ab16aba
 
   // Fill auxiliary track info not already recorded (needs non-const object)
   G4CMPTrackInformation* trackInfo = AttachTrackInfo(track);
@@ -105,34 +100,20 @@
     // Set momentum direction using already provided wavevector
     G4ThreeVector kdir = trackInfo->GetPhononK();
 
-<<<<<<< HEAD
-  if (pd == G4PhononLong::Definition() ||
-      pd == G4PhononTransFast::Definition() ||
-      pd == G4PhononTransSlow::Definition()) {
-    // Set momentum direction using already provided wavevector
-    G4ThreeVector kdir = trackInfo->GetPhononK();
-
-=======
     const G4ParticleDefinition* pd = track->GetParticleDefinition();
->>>>>>> 6ab16aba
     G4Track* tmp_track = const_cast<G4Track*>(track);
     tmp_track->SetMomentumDirection(
       theLattice->MapKtoVDir(G4PhononPolarization::Get(pd), kdir));
   }
 
-<<<<<<< HEAD
-  if (pd == G4CMPDriftElectron::Definition()) {
-=======
   if (IsElectron(track)) {
->>>>>>> 6ab16aba
     trackInfo->SetScatterLength(theLattice->GetElectronScatter());
     trackInfo->SetEffectiveMass(theLattice->GetElectronMass());
     if (trackInfo->GetValleyIndex() < 0)
       trackInfo->SetValleyIndex(ChooseValley());
   }
 
-<<<<<<< HEAD
-  if (pd == G4CMPDriftHole::Definition()) {
+  if (IsHole(track)) {
     trackInfo->SetScatterLength(theLattice->GetHoleScatter());
     trackInfo->SetEffectiveMass(theLattice->GetHoleMass());
     trackInfo->SetValleyIndex(-1);		// Holes don't have valleys
@@ -149,30 +130,8 @@
   if (!trkInfo) {
     trkInfo = new G4CMPTrackInformation;
     track->SetAuxiliaryTrackInformation(fPhysicsModelID, trkInfo);
-=======
-  if (IsHole(track)) {
-    trackInfo->SetScatterLength(theLattice->GetHoleScatter());
-    trackInfo->SetEffectiveMass(theLattice->GetHoleMass());
-    trackInfo->SetValleyIndex(-1);		// Holes don't have valleys
->>>>>>> 6ab16aba
-  }
-}
-
-<<<<<<< HEAD
-=======
-// Create new info object or return existing one for track
-
-G4CMPTrackInformation*
-G4CMPProcessUtils::AttachTrackInfo(const G4Track* track) const {
-  if (track == 0) return nullptr;		// Must have valid track
-
-  G4CMPTrackInformation* trkInfo = GetTrackInfo(track);
-  if (!trkInfo) {
-    trkInfo = new G4CMPTrackInformation;
-    track->SetAuxiliaryTrackInformation(fPhysicsModelID, trkInfo);
-  }
-
->>>>>>> 6ab16aba
+  }
+
   return trkInfo;
 }
 
