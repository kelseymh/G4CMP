--- conflicted
+++ resolved
@@ -219,10 +219,8 @@
   else if (name == "sc_tau0_ph" )   pLattice->SetSCTau0ph(fValue*ProcessUnits("Time"));
   else if (name == "sc_tcrit" )     pLattice->SetSCTcrit(fValue*ProcessUnits("Temperature"));
   else if (name == "sc_teff" )      pLattice->SetSCTeff(fValue*ProcessUnits("Temperature"));
-<<<<<<< HEAD
-=======
   else if (name == "sc_dn" )        pLattice->SetSCDn(fValue*ProcessUnits("Diffusion constant"));
->>>>>>> 65a5d736
+    
   else {
     G4cerr << "G4LatticeReader: Unrecognized token " << name << G4endl;
     good = false;
