/***********************************************************************\
 * This software is licensed under the terms of the GNU General Public *
 * License version 3 or later. See G4CMP/LICENSE for the full license. *
\***********************************************************************/

// $Id$
//
// 20160831  M. Kelsey -- Add optional electrode geometry class
// 20160907  M. Kelsey -- Protect against (allowed!) null electrode pointers
// 20170627  M. Kelsey -- Take ownership of electrode pointers and delete
<<<<<<< HEAD
// 20190806  M. Kelsey -- Add local data for frequency-dependent scattering
//		probabilities, and computation functions.

#include "G4CMPSurfaceProperty.hh"
#include "G4CMPVElectrodePattern.hh"
#include "G4SystemOfUnits.hh"
#include <algorithm>
#include <functional>
#include <vector>
=======
// 20200601  G4CMP-206: Need thread-local copies of electrode pointers

#include "G4CMPSurfaceProperty.hh"
#include "G4CMPVElectrodePattern.hh"
#include "G4AutoLock.hh"
#include "G4Threading.hh"
#include <stdexcept>	      // std::out_of_range
>>>>>>> 7f622684


namespace {
  G4Mutex elMutex = G4MUTEX_INITIALIZER;     // For thread protection
}

// Constructors and destructor

G4CMPSurfaceProperty::G4CMPSurfaceProperty(const G4String& name,
                                           G4SurfaceType stype)
  : G4SurfaceProperty(name, stype), theChargeElectrode(0),
    thePhononElectrode(0), anharmonicMaxFreq(0.), diffuseMaxFreq(0.) {;}

G4CMPSurfaceProperty::G4CMPSurfaceProperty(const G4String& name,
                                           G4double qAbsProb,
                                           G4double qReflProb,
                                           G4double eMinK,
                                           G4double hMinK,
                                           G4double pAbsProb,
                                           G4double pReflProb,
                                           G4double pSpecProb,
                                           G4double pMinK,
                                           G4SurfaceType stype)
: G4CMPSurfaceProperty(name, stype) {
  FillChargeMaterialPropertiesTable(qAbsProb, qReflProb, eMinK, hMinK);
  FillPhononMaterialPropertiesTable(pAbsProb, pReflProb, pSpecProb, pMinK);

  // TEMPORARY: Hardcode phonon surface scattering parameters
  // Are these material dependent?  Are they device dependent?
  const G4double GHz = 1e9 * hertz;
  AddSurfaceAnharmonicCutoff(520*GHz);
  AddSurfaceDiffuseCutoff(350*GHz);
  AddSurfaceAnharmonicCoeffs({{0,0,0,0,0,1.51e-14}}, GHz);
  AddDiffuseReflectionCoeffs({{5.88e-2,7.83e-4,-2.47e-6,1.71e-8,-2.98e-11}}, GHz);
  AddSpecularReflectionCoeffs({{0.928,-2.03e-4,-3.21e-6,3.1e-9,2.9e-13}}, GHz);
}

G4CMPSurfaceProperty::~G4CMPSurfaceProperty() {
  // Find ourselves in the static SurfaceProperty table and remove ourselves.
  std::vector<G4SurfaceProperty*>::iterator me =
    std::find_if(theSurfacePropertyTable.begin(), theSurfacePropertyTable.end(),
                 [this](G4SurfaceProperty* a)->G4bool {return *this == *a;});
  if (me != theSurfacePropertyTable.end())
    theSurfacePropertyTable.erase(me);

  // Delete electrodes associated with this surface
  delete theChargeElectrode; theChargeElectrode=0;
  delete thePhononElectrode; thePhononElectrode=0;

  // Delete all of the registered worker electrodes
  for (auto& celkv: workerChargeElectrode) { delete celkv.second; }
  workerChargeElectrode.clear();

  for (auto& pelkv: workerPhononElectrode) { delete pelkv.second; }
  workerPhononElectrode.clear();
}

G4bool G4CMPSurfaceProperty::operator==(const G4SurfaceProperty& right) const {
  return (this == dynamic_cast<const G4CMPSurfaceProperty*>(&right));
}

G4bool G4CMPSurfaceProperty::operator!=(const G4SurfaceProperty &right) const {
  return !(*this == right);
}

void G4CMPSurfaceProperty::SetChargeMaterialPropertiesTable(
                            G4MaterialPropertiesTable* mpt) {
  if (IsValidChargePropTable(*mpt)) {
    theChargeMatPropTable = *mpt;
  } else {
    G4Exception("G4CMPSurfaceProperty::SetChargeMaterialPropertiesTable",
                "detector001", RunMustBeAborted,
                "Tried to set properties table to one that is not valid.");
  }
}

void G4CMPSurfaceProperty::SetPhononMaterialPropertiesTable(
                            G4MaterialPropertiesTable* mpt) {
  if (IsValidChargePropTable(*mpt)) {
    thePhononMatPropTable = *mpt;
  } else {
    G4Exception("G4CMPSurfaceProperty::SetPhononMaterialPropertiesTable",
                "detector002", RunMustBeAborted,
                "Tried to set properties table to one that is not valid.");
  }
}

void G4CMPSurfaceProperty::SetChargeMaterialPropertiesTable(
  G4MaterialPropertiesTable& mpt) {
  if (IsValidChargePropTable(mpt)) {
    theChargeMatPropTable = mpt;
  } else {
    G4Exception("G4CMPSurfaceProperty::SetChargeMaterialPropertiesTable",
                "detector003", RunMustBeAborted,
                "Tried to set properties table to one that is not valid.");
  }
}

void G4CMPSurfaceProperty::SetPhononMaterialPropertiesTable(
  G4MaterialPropertiesTable& mpt) {
  if (IsValidChargePropTable(mpt)) {
    thePhononMatPropTable = mpt;
  } else {
    G4Exception("G4CMPSurfaceProperty::SetPhononMaterialPropertiesTable",
                "detector004", RunMustBeAborted,
                "Tried to set properties table to one that is not valid.");
  }
}

void G4CMPSurfaceProperty::FillChargeMaterialPropertiesTable(G4double qAbsProb,
                                                             G4double qReflProb,
                                                             G4double eMinK,
                                                             G4double hMinK) {
  theChargeMatPropTable.AddConstProperty("absProb", qAbsProb);
  theChargeMatPropTable.AddConstProperty("reflProb", qReflProb);
  theChargeMatPropTable.AddConstProperty("minKElec", eMinK);
  theChargeMatPropTable.AddConstProperty("minKHole", hMinK);
}

void G4CMPSurfaceProperty::FillPhononMaterialPropertiesTable(G4double pAbsProb,
                                                             G4double pReflProb,
                                                             G4double pSpecProb,
                                                             G4double pMinK) {
  thePhononMatPropTable.AddConstProperty("absProb", pAbsProb);
  thePhononMatPropTable.AddConstProperty("reflProb", pReflProb);
  thePhononMatPropTable.AddConstProperty("specProb", pSpecProb);
  thePhononMatPropTable.AddConstProperty("absMinK", pMinK);
}


// Complex electrode geometries

void G4CMPSurfaceProperty::SetChargeElectrode(G4CMPVElectrodePattern* cel) {
  theChargeElectrode = cel;
  if (cel) theChargeElectrode->UseSurfaceTable(&theChargeMatPropTable);
}

void G4CMPSurfaceProperty::SetPhononElectrode(G4CMPVElectrodePattern* pel) {
  thePhononElectrode = pel;
  if (pel) thePhononElectrode->UseSurfaceTable(&thePhononMatPropTable);
}


<<<<<<< HEAD
// Frequency dependent phonon surface scattering probabilities

void G4CMPSurfaceProperty::
SaveCoeffs(std::vector<G4double>& buffer,
	   const std::vector<G4double>& coeff, G4double units) {
  buffer = coeff;
  if (units > 0.) {
    G4double unitpow = 1.;
    for (size_t i=0; i<buffer.size(); i++) {
      buffer[i] *= unitpow;		// Each coefficient gets units^i
      unitpow *= units;
    }
  }
}


// Compute phonon surface scattering probabilities

G4double G4CMPSurfaceProperty::
ExpandCoeffsPoly(G4double freq, const std::vector<G4double>& coeff) const {
  // Polynomial expansion like ((a[3]*x + a[2])*x + a[1])*x + a[0]
  G4double prob = 0.;
  for (size_t i=coeff.size(); i>0; prob=prob*freq+coeff[--i]);

  return prob;
}

G4double G4CMPSurfaceProperty::AnharmonicReflProb(G4double freq) const {
  if (freq > anharmonicMaxFreq) return 0.;

  return ExpandCoeffsPoly(freq, anharmonicCoeffs);
}

G4double G4CMPSurfaceProperty::DiffuseReflProb(G4double freq) const {
  if (freq > anharmonicMaxFreq)
    return 1. - thePhononMatPropTable.GetConstProperty("specProb");

  if (freq > diffuseMaxFreq) freq = diffuseMaxFreq;	// Flat response

  return ExpandCoeffsPoly(freq, diffuseCoeffs);
}

G4double G4CMPSurfaceProperty::SpecularReflProb(G4double freq) const {
  if (freq > diffuseMaxFreq)
    return 1. - DiffuseReflProb(freq) - AnharmonicReflProb(freq);

  return ExpandCoeffsPoly(freq, specularCoeffs);
=======
// Master thread can get original electrode; worker threads need local copies

G4CMPVElectrodePattern* G4CMPSurfaceProperty::GetChargeElectrode() const {
  if (!G4Threading::IsWorkerThread()) return theChargeElectrode;

  if (theChargeElectrode) {
    G4int id = G4Threading::G4GetThreadId();
    try { return workerChargeElectrode.at(id); }
    catch (std::out_of_range&) {
      G4AutoLock l(&elMutex);
      return (workerChargeElectrode[id] = theChargeElectrode->Clone());
    }
  }

  return 0;
}

G4CMPVElectrodePattern* G4CMPSurfaceProperty::GetPhononElectrode() const {
  if (!G4Threading::IsWorkerThread()) return thePhononElectrode;

  if (thePhononElectrode) {
    G4int id = G4Threading::G4GetThreadId();
    try { return workerPhononElectrode.at(id); }
    catch (std::out_of_range&) {
      G4AutoLock l(&elMutex);
      return (workerPhononElectrode[id] = thePhononElectrode->Clone());
    }
  }

  return 0;
>>>>>>> 7f622684
}


// Report configuration parameters for diagnostics

void G4CMPSurfaceProperty::DumpInfo() const {
  // FIXME:  Stupid Tables don't have any const accessors!
  const_cast<G4MaterialPropertiesTable*>(&theChargeMatPropTable)->DumpTable();
  const_cast<G4MaterialPropertiesTable*>(&thePhononMatPropTable)->DumpTable();
}

G4bool G4CMPSurfaceProperty::
IsValidChargePropTable(G4MaterialPropertiesTable& propTab) const {
  // A property table is valid for us if it at least contains all of the
  // properties that we require.
  return (propTab.ConstPropertyExists("absProb") &&
          propTab.ConstPropertyExists("reflProb") &&
          propTab.ConstPropertyExists("minKElec") &&
          propTab.ConstPropertyExists("minKHole"));
}

G4bool G4CMPSurfaceProperty::
IsValidPhononPropTable(G4MaterialPropertiesTable& propTab) const {
  // A property table is valid for us if it at least contains all of the
  // properties that we require.
  return (propTab.ConstPropertyExists("absProb") &&
          propTab.ConstPropertyExists("reflProb") &&
          propTab.ConstPropertyExists("specProb") &&
          propTab.ConstPropertyExists("absMinK"));
}<|MERGE_RESOLUTION|>--- conflicted
+++ resolved
@@ -8,25 +8,19 @@
 // 20160831  M. Kelsey -- Add optional electrode geometry class
 // 20160907  M. Kelsey -- Protect against (allowed!) null electrode pointers
 // 20170627  M. Kelsey -- Take ownership of electrode pointers and delete
-<<<<<<< HEAD
 // 20190806  M. Kelsey -- Add local data for frequency-dependent scattering
 //		probabilities, and computation functions.
-
-#include "G4CMPSurfaceProperty.hh"
-#include "G4CMPVElectrodePattern.hh"
-#include "G4SystemOfUnits.hh"
-#include <algorithm>
-#include <functional>
-#include <vector>
-=======
 // 20200601  G4CMP-206: Need thread-local copies of electrode pointers
 
 #include "G4CMPSurfaceProperty.hh"
 #include "G4CMPVElectrodePattern.hh"
 #include "G4AutoLock.hh"
 #include "G4Threading.hh"
+#include "G4SystemOfUnits.hh"
+#include <algorithm>
+#include <functional>
 #include <stdexcept>	      // std::out_of_range
->>>>>>> 7f622684
+#include <vector>
 
 
 namespace {
@@ -170,7 +164,6 @@
 }
 
 
-<<<<<<< HEAD
 // Frequency dependent phonon surface scattering probabilities
 
 void G4CMPSurfaceProperty::
@@ -218,7 +211,9 @@
     return 1. - DiffuseReflProb(freq) - AnharmonicReflProb(freq);
 
   return ExpandCoeffsPoly(freq, specularCoeffs);
-=======
+}
+
+
 // Master thread can get original electrode; worker threads need local copies
 
 G4CMPVElectrodePattern* G4CMPSurfaceProperty::GetChargeElectrode() const {
@@ -249,7 +244,6 @@
   }
 
   return 0;
->>>>>>> 7f622684
 }
 
 
