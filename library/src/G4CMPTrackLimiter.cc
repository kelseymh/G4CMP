/***********************************************************************\
 * This software is licensed under the terms of the GNU General Public *
 * License version 3 or later. See G4CMP/LICENSE for the full license. *
\***********************************************************************/

/// \file library/src/G4CMPTrackLimiter.cc
/// \brief Implementation of the G4CMPTrackLimiter process, to kill tracks
///        falling below a minimum energy (set in G4CMPConfigManager).
//
// $Id$
//
// 20170822  M. Kelsey -- Add checking on current vs. original volume
// 20240506  G4CMP-371:  Add flag to keep or discard below-minimum track energy.
// 20250327  G4CMP-468:  Stop surface displacement reflections from "escaping."
// 20250413  G4CMP-468:  Move diagnostic outputs inside verbosity.

#include "G4CMPTrackLimiter.hh"
#include "G4CMPConfigManager.hh"
#include "G4CMPGeometryUtils.hh"
#include "G4CMPUtils.hh"
#include "G4ForceCondition.hh"
#include "G4ParticleChange.hh"
#include "G4Step.hh"
#include "G4Track.hh"
#include "G4VSolid.hh"
#include "G4TransportationManager.hh"
#include "G4Navigator.hh"
#include <limits.h>


// Only applies to G4CMP particles

G4bool G4CMPTrackLimiter::IsApplicable(const G4ParticleDefinition& pd) {
  return (G4CMP::IsPhonon(pd) || G4CMP::IsChargeCarrier(pd));
}


// Force killing if below cut

G4double G4CMPTrackLimiter::GetMeanFreePath(const G4Track&, G4double,
					    G4ForceCondition* condition) {
  *condition = StronglyForced;	// Ensures execution even with other Forced
  return DBL_MAX;
}

G4double G4CMPTrackLimiter::
PostStepGetPhysicalInteractionLength(const G4Track& trk, G4double sl,
				     G4ForceCondition* condition) {
  return GetMeanFreePath(trk, sl, condition);	// No GPIL handling needed
}

G4VParticleChange* G4CMPTrackLimiter::PostStepDoIt(const G4Track& track,
                                                    const G4Step& step) {
  aParticleChange.Initialize(track);

  if (verboseLevel>1) G4cout << GetProcessName() << "::PostStepDoIt" << G4endl;

  // Apply minimum energy cut to kill tracks with optional NIEL deposit
  if (BelowEnergyCut(track)) {
    if (verboseLevel>2) G4cout << " track below minimum energy." << G4endl;

    aParticleChange.ProposeTrackStatus(fStopAndKill);

    if (G4CMPConfigManager::RecordMinETracks())
      aParticleChange.ProposeNonIonizingEnergyDeposit(track.GetKineticEnergy());
  }

  // Ensure that track is still in original, valid volume
  if (EscapedFromVolume(step)) {
    G4Exception("G4CMPTrackLimiter", "Limit001", JustWarning,
		"Killing track escaped from original volume.");

    aParticleChange.SetNumberOfSecondaries(0);	// Don't launch bad tracks!
    aParticleChange.ProposeTrackStatus(fStopAndKill);
  }

  return &aParticleChange;
}


// Evaluate current track

G4bool G4CMPTrackLimiter::BelowEnergyCut(const G4Track& track) const {
  G4double ecut =
    (G4CMP::IsChargeCarrier(track) ? G4CMPConfigManager::GetMinChargeEnergy()
     : G4CMP::IsPhonon(track) ? G4CMPConfigManager::GetMinPhononEnergy() : -1.);

  return (track.GetKineticEnergy() < ecut);
}

G4bool G4CMPTrackLimiter::EscapedFromVolume(const G4Step& step) const {
    G4StepPoint* preS = step.GetPreStepPoint();
    G4StepPoint* postS = step.GetPostStepPoint();

  G4VPhysicalVolume* prePV  = step.GetPreStepPoint()->GetPhysicalVolume();
  G4VPhysicalVolume* postPV = step.GetPostStepPoint()->GetPhysicalVolume();

<<<<<<< HEAD
  G4cout << std::setprecision(std::numeric_limits<double>::max_digits10) << G4endl;

  G4cout << "preStep Pos = " << step.GetPreStepPoint()->GetPosition() << G4endl;
  G4cout << "preStep status = " << step.GetPreStepPoint()->GetStepStatus() << G4endl;
  G4cout << "postStep Pos = " << step.GetPostStepPoint()->GetPosition() << G4endl;
  G4cout << "postStep status = " << step.GetPostStepPoint()->GetStepStatus() << G4endl;
  G4cout << "step dir = " << (step.GetPostStepPoint()->GetPosition() - step.GetPreStepPoint()->GetPosition()).unit() << G4endl;
  G4cout << "prePV Name = " << prePV->GetName() << G4endl;
  G4cout << "postPV Name = " << postPV->GetName() << G4endl;
  G4cout << "currPV Name = " << GetCurrentVolume()->GetName() << G4endl;

  G4VSolid* solid = GetCurrentVolume()->GetLogicalVolume()->GetSolid();
  EInside isIn = solid->Inside(step.GetPostStepPoint()->GetPosition());
  G4cout << "Value for surface: " << (isIn==kInside ? "inside" : isIn==kOutside ? "outside" : "surface") << G4endl;
*/
  if (verboseLevel>2) {
    G4cout << " prePV " << prePV->GetName()
	   << " postPV " << (postPV?postPV->GetName():"OutOfWorld")
	   << " status " << step.GetPostStepPoint()->GetStepStatus()
	   << G4endl;
=======
  if (verboseLevel>1) {
    const G4ThreeVector& prePt = preS->GetPosition();
    const G4ThreeVector& postPt = postS->GetPosition();
    
    G4cout << GetProcessName() << "::EscapedFromVolume()" << G4endl
	   << std::setprecision(std::numeric_limits<double>::max_digits10)
	   << "preStep Pos = " << prePt << G4endl
	   << "preStep status = " << preS->GetStepStatus() << G4endl
	   << "postStep Pos = " << postPt << G4endl
	   << "postStep status = " << postS->GetStepStatus() << G4endl
	   << "step dir = " << (postPt - prePt).unit() << G4endl
	   << "prePV Name = " << prePV->GetName() << G4endl
	   << "postPV Name = " << (postPV?postPV->GetName():"---") << G4endl
	   << "currPV Name = " << GetCurrentVolume()->GetName() << G4endl;

    G4VSolid* solid = GetCurrentVolume()->GetLogicalVolume()->GetSolid();
    EInside isIn = solid->Inside(GetLocalPosition(postS->GetPosition()));
    const char* inName = (isIn==kInside ? "inside" : isIn==kOutside
			  ? "outside" : "surface");
    G4cout << "Value for surface: " << inName << G4endl;
>>>>>>> f0895f9a
  }
  
  // Track is NOT at a boundary, is stepping outside volume, or already escaped
  return ( (postS->GetStepStatus() != fGeomBoundary) &&
	   (postPV != GetCurrentVolume() || prePV != GetCurrentVolume())
	   );
}<|MERGE_RESOLUTION|>--- conflicted
+++ resolved
@@ -95,28 +95,6 @@
   G4VPhysicalVolume* prePV  = step.GetPreStepPoint()->GetPhysicalVolume();
   G4VPhysicalVolume* postPV = step.GetPostStepPoint()->GetPhysicalVolume();
 
-<<<<<<< HEAD
-  G4cout << std::setprecision(std::numeric_limits<double>::max_digits10) << G4endl;
-
-  G4cout << "preStep Pos = " << step.GetPreStepPoint()->GetPosition() << G4endl;
-  G4cout << "preStep status = " << step.GetPreStepPoint()->GetStepStatus() << G4endl;
-  G4cout << "postStep Pos = " << step.GetPostStepPoint()->GetPosition() << G4endl;
-  G4cout << "postStep status = " << step.GetPostStepPoint()->GetStepStatus() << G4endl;
-  G4cout << "step dir = " << (step.GetPostStepPoint()->GetPosition() - step.GetPreStepPoint()->GetPosition()).unit() << G4endl;
-  G4cout << "prePV Name = " << prePV->GetName() << G4endl;
-  G4cout << "postPV Name = " << postPV->GetName() << G4endl;
-  G4cout << "currPV Name = " << GetCurrentVolume()->GetName() << G4endl;
-
-  G4VSolid* solid = GetCurrentVolume()->GetLogicalVolume()->GetSolid();
-  EInside isIn = solid->Inside(step.GetPostStepPoint()->GetPosition());
-  G4cout << "Value for surface: " << (isIn==kInside ? "inside" : isIn==kOutside ? "outside" : "surface") << G4endl;
-*/
-  if (verboseLevel>2) {
-    G4cout << " prePV " << prePV->GetName()
-	   << " postPV " << (postPV?postPV->GetName():"OutOfWorld")
-	   << " status " << step.GetPostStepPoint()->GetStepStatus()
-	   << G4endl;
-=======
   if (verboseLevel>1) {
     const G4ThreeVector& prePt = preS->GetPosition();
     const G4ThreeVector& postPt = postS->GetPosition();
@@ -131,13 +109,17 @@
 	   << "prePV Name = " << prePV->GetName() << G4endl
 	   << "postPV Name = " << (postPV?postPV->GetName():"---") << G4endl
 	   << "currPV Name = " << GetCurrentVolume()->GetName() << G4endl;
-
+  }
+  if (verboseLevel>2) {
+    G4cout << " prePV " << prePV->GetName()
+	   << " postPV " << (postPV?postPV->GetName():"OutOfWorld")
+	   << " status " << step.GetPostStepPoint()->GetStepStatus()
+	   << G4endl;
     G4VSolid* solid = GetCurrentVolume()->GetLogicalVolume()->GetSolid();
     EInside isIn = solid->Inside(GetLocalPosition(postS->GetPosition()));
     const char* inName = (isIn==kInside ? "inside" : isIn==kOutside
 			  ? "outside" : "surface");
     G4cout << "Value for surface: " << inName << G4endl;
->>>>>>> f0895f9a
   }
   
   // Track is NOT at a boundary, is stepping outside volume, or already escaped
