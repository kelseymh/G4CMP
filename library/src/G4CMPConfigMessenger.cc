--- conflicted
+++ resolved
@@ -22,11 +22,8 @@
 // 20170816  Remove directory and command handlers; G4UImessenger does it!
 // 20170821  Add command to select Edelweiss IV scattering model
 // 20170823  Move geometry-specific commands to examples
-<<<<<<< HEAD
 // 20170830  Add command for downsampling energy scale parameter
-=======
 // 20170830  Add command to set flag for producing e/h "cloud"
->>>>>>> a72a8aac
 
 #include "G4CMPConfigMessenger.hh"
 #include "G4CMPConfigManager.hh"
@@ -45,11 +42,7 @@
     theManager(mgr), verboseCmd(0), ehBounceCmd(0), pBounceCmd(0), clearCmd(0),
     minEPhononCmd(0), minEChargeCmd(0), minstepCmd(0), makePhononCmd(0),
     makeChargeCmd(0), lukePhononCmd(0), downconvCmd(0),
-<<<<<<< HEAD
-    dirCmd(0), kvmapCmd(0), fanoStatsCmd(0), ivEdelCmd(0) {
-=======
-    dirCmd(0), kvmapCmd(0), fanoStatsCmd(0), ehCloudCmd(0) {
->>>>>>> a72a8aac
+    dirCmd(0), kvmapCmd(0), fanoStatsCmd(0), ivEdelCmd(0), ehCloudCmd(0) {
   verboseCmd = CreateCommand<G4UIcmdWithAnInteger>("verbose",
 					   "Enable diagnostic messages");
 
@@ -108,15 +101,13 @@
            "Modify input ionization energy according to Fano statistics.");
   fanoStatsCmd->SetDefaultValue(true);
 
-<<<<<<< HEAD
   ivEdelCmd = CreateCommand<G4UIcmdWithABool>("useEdelweissIVRate",
            "Use Edelweiss parametrization for IV scattering rate.");
   ivEdelCmd->SetDefaultValue(true);
-=======
+
   ehCloudCmd = CreateCommand<G4UIcmdWithABool>("createChargeCloud",
        "Produce e/h pairs in cloud surrounding energy deposit position");
   ehCloudCmd->SetDefaultValue(true);
->>>>>>> a72a8aac
 }
 
 
@@ -167,9 +158,6 @@
 
   if (cmd == kvmapCmd) theManager->UseKVSolver(StoB(value));
   if (cmd == fanoStatsCmd) theManager->EnableFanoStatistics(StoB(value));
-<<<<<<< HEAD
   if (cmd == ivEdelCmd) theManager->UseIVEdelweiss(StoB(value));
-=======
   if (cmd == ehCloudCmd) theManager->CreateChargeCloud(StoB(value));
->>>>>>> a72a8aac
 }