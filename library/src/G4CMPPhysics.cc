--- conflicted
+++ resolved
@@ -13,13 +13,10 @@
 // 20170817  M. Kelsey -- Get verbosity from configuration
 // 20170822  M. Kelsey -- Rename EnergyLimiter to TrackLimiter
 // 20191017  M. Kelsey -- Add GenericIon to support energy partitioner
-<<<<<<< HEAD
 // 20200331  C. Stanford (G4CMP-195): Add charge trapping process
-=======
 // 20200331  G4CMP-196: Added impact ionization process
 // 20200426  G4CMP-196: Change "impact" to "trap ionization", separate
 //		process instances for each beam/trap type.
->>>>>>> 52c714a2
 
 #include "G4CMPPhysics.hh"
 #include "G4CMPConfigManager.hh"
@@ -27,11 +24,8 @@
 #include "G4CMPDriftElectron.hh"
 #include "G4CMPDriftHole.hh"
 #include "G4CMPDriftRecombinationProcess.hh"
-<<<<<<< HEAD
 #include "G4CMPDriftTrappingProcess.hh"
-=======
 #include "G4CMPDriftTrapIonization.hh"
->>>>>>> 52c714a2
 #include "G4CMPInterValleyScattering.hh"
 #include "G4CMPLukeScattering.hh"
 #include "G4CMPPhononBoundaryProcess.hh"
@@ -79,10 +73,7 @@
   G4VProcess* luke    = new G4CMPLukeScattering(tmStep);
   G4VProcess* recomb  = new G4CMPDriftRecombinationProcess;
   G4VProcess* eLimit  = new G4CMPTrackLimiter;
-<<<<<<< HEAD
   G4VProcess* trapping = new G4CMPDriftTrappingProcess;
-=======
->>>>>>> 52c714a2
 
   // NOTE: Trap ionization needs separate instances for each particle type
   G4ParticleDefinition* edrift = G4CMPDriftElectron::Definition();
@@ -104,14 +95,11 @@
     luke->SetVerboseLevel(verboseLevel);
     recomb->SetVerboseLevel(verboseLevel);
     eLimit->SetVerboseLevel(verboseLevel);
-<<<<<<< HEAD
     trapping->SetVerboseLevel(verboseLevel);
-=======
     eeTrpI->SetVerboseLevel(verboseLevel);
     ehTrpI->SetVerboseLevel(verboseLevel);
     heTrpI->SetVerboseLevel(verboseLevel);
     hhTrpI->SetVerboseLevel(verboseLevel);
->>>>>>> 52c714a2
   }
 
   G4ParticleDefinition* particle = 0;	// Reusable buffer for convenience
@@ -142,12 +130,9 @@
   RegisterProcess(driftB, particle);
   RegisterProcess(recomb, particle);
   RegisterProcess(eLimit, particle);
-<<<<<<< HEAD
   RegisterProcess(trapping, particle);
-=======
   RegisterProcess(eeTrpI, particle);	// e- projectile on both traps
   RegisterProcess(ehTrpI, particle);
->>>>>>> 52c714a2
 
   particle = hdrift;
   RegisterProcess(tmStep, particle);
@@ -155,12 +140,9 @@
   RegisterProcess(driftB, particle);
   RegisterProcess(recomb, particle);
   RegisterProcess(eLimit, particle);
-<<<<<<< HEAD
   RegisterProcess(trapping, particle);
-=======
   RegisterProcess(heTrpI, particle);	// h+ projectile on both traps
   RegisterProcess(hhTrpI, particle);
->>>>>>> 52c714a2
 
   AddSecondaryProduction();
 }
