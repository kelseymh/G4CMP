--- conflicted
+++ resolved
@@ -17,6 +17,7 @@
 #include "G4CMPDriftElectron.hh"
 #include "G4CMPDriftHole.hh"
 #include "G4CMPSurfaceProperty.hh"
+#include "G4CMPUtils.hh"
 #include "G4GeometryTolerance.hh"
 #include "G4LatticeManager.hh"
 #include "G4LatticePhysical.hh"
@@ -106,56 +107,24 @@
 }
 
 
-<<<<<<< HEAD
-void G4CMPBoundaryUtils::DoAbsorption(const G4Track& aTrack,
-              const G4Step& /*aStep*/,
-              G4ParticleChange& aParticleChange) {
-  if (buVerboseLevel>1) G4cout << procName << ": Track absorbed" << G4endl;
-
-  G4double ekin = procUtils->GetKineticEnergy(aTrack);
-
-  G4double weight = G4CMP::ChoosePhononWeight();
-  if (weight > 0.) {
-    //FIXME: What does the phonon distribution look like?
-    procUtils->CreatePhonon(G4PhononPolarization::UNKNOWN, G4RandomDirection(),
-                            ekin, aTrack.GetPosition());
-  } else {
-    aParticleChange.ProposeNonIonizingEnergyDeposit(ekin);
+void G4CMPDriftBoundaryProcess::DoAbsorption(const G4Track& aTrack,
+                                             const G4Step& /*aStep*/,
+                                             G4ParticleChange& /*aParticleChange*/) {
+  if (verboseLevel>1) {
+      G4cout << GetProcessName() << "::DoAbsorption: Track absorbed" << G4endl;
   }
 
+  G4double ekin = GetKineticEnergy(aTrack);
+
+  aParticleChange.ProposeNonIonizingEnergyDeposit(ekin);
   aParticleChange.ProposeEnergy(0.);
   aParticleChange.ProposeTrackStatus(fStopAndKill);
-}
-
-void G4CMPBoundaryUtils::DoReflection(const G4Track& aTrack,
-              const G4Step& aStep,
-              G4ParticleChange& aParticleChange) {
-  G4cerr << procName << " WARNING!  G4CMPBoundaryUtils::DoReflection invoked."
-   << "\n Process should have overridden this version!"
-   << "  Results may be non-physical" << G4endl;
-
-  if (buVerboseLevel>1) {
-    G4cout << procName << ": Track reflected "
-           << procUtils->GetTrackInfo(aTrack)->GetReflectionCount()
-     << " times." << G4endl;
-  }
-
-  G4ThreeVector pdir = aTrack.GetMomentumDirection();
-  G4ThreeVector norm = procUtils->GetSurfaceNormal(aStep);	// Outward normal
-  pdir -= 2.*(pdir.dot(norm))*norm;			// Reverse along normal
-
-  aParticleChange.ProposeMomentumDirection(pdir);
 }
 
 
 void
 G4CMPDriftBoundaryProcess::DoReflection(const G4Track& aTrack, const G4Step& aStep,
-                                        G4ParticleChange& aParticleChange) {
-=======
-void G4CMPDriftBoundaryProcess::
-DoReflection(const G4Track& aTrack, const G4Step& aStep,
-	     G4ParticleChange& aParticleChange) {
->>>>>>> 820414b8
+                                        G4ParticleChange& /*aParticleChange*/) {
   if (verboseLevel>1)
     G4cout << GetProcessName() << ": Track reflected" << G4endl;
 
