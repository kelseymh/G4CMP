--- conflicted
+++ resolved
@@ -21,6 +21,7 @@
 // 20160903  Migrate to use G4CMPBoundaryUtils for most functionality
 // 20160906  Follow constness of G4CMPBoundaryUtils
 // 20161114  Use new G4CMPPhononTrackInfo
+// 20170829  Add detailed diagnostics to identify boundary issues
 
 #include "G4CMPPhononBoundaryProcess.hh"
 #include "G4CMPConfigManager.hh"
@@ -148,11 +149,10 @@
 	   << "\n New momentum direction   " << vdir << G4endl;
   }
 
-<<<<<<< HEAD
   // SANITY CHECK:  Project a 1 um step in the new direction, see if it
   // is still in the correct (pre-step) volume.
 
-  if (verboseLevel>1) {
+  if (verboseLevel>2) {
     G4ThreeVector pos = aStep.GetPostStepPoint()->GetPosition();
     G4ThreeVector stepPos = pos + .1*mm * vdir;
 
@@ -168,8 +168,6 @@
 					: "on surface") << G4endl;
   }
 
-=======
->>>>>>> d88ad5fc
   trackInfo->SetWaveVector(reflectedKDir);
   particleChange.ProposeVelocity(v);
   particleChange.ProposeMomentumDirection(vdir);
