/***********************************************************************\
 * This software is licensed under the terms of the GNU General Public *
 * License version 3 or later. See G4CMP/LICENSE for the full license. *
\***********************************************************************/

/// \file library/src/G4CMPVProcess.cch
/// \brief Implementation of the G4CMPVProcess base class
//
// $Id$
//
// 20170601  New abstract base class for all G4CMP processes
// 20170802  Add registration of external scattering rate (MFP) model
// 20170815  Call through to scattering-rate LoadDataForTrack()
// 20190906  Bug fix in UseRateModel(), check for good pointer, not null;
//		Add function to initialize rate model after LoadDataForTrack
// 20210915  Change diagnostic output to verbose=3 or higher.

#include "G4CMPVProcess.hh"
#include "G4CMPConfigManager.hh"
#include "G4CMPVScatteringRate.hh"
#include "G4ForceCondition.hh"
#include "G4SystemOfUnits.hh"
#include "G4CMPTrackUtils.hh"
#include "G4LatticeManager.hh"
#include "G4LatticePhysical.hh"

// Constructor and destructor

G4CMPVProcess::G4CMPVProcess(const G4String& processName,
			     G4CMPProcessSubType stype)
  : G4VDiscreteProcess(processName, fPhonon), G4CMPProcessUtils(), G4CMPSCUtils(),
    rateModel(0) {
  verboseLevel = G4CMPConfigManager::GetVerboseLevel();
  SetProcessSubType(stype);
}

G4CMPVProcess::~G4CMPVProcess() {
  delete rateModel; rateModel=0;
}


// Register utility class for computing scattering rate for MFP
// NOTE:  Takes ownership of model for deletion; deletes any previous version

void G4CMPVProcess::UseRateModel(G4CMPVScatteringRate* model) {
  if (model == rateModel) return;		// Nothing to change

  if (rateModel) delete rateModel;		// Avoid memory leaks!
  rateModel = model;

  // Ensure that rate model is syncronized with process state
  ConfigureRateModel();
}


// Configuration

void G4CMPVProcess::StartTracking(G4Track* track) {
  G4VProcess::StartTracking(track);	// Apply base class actions
  LoadDataForTrack(track);
  ConfigureRateModel();
}

void G4CMPVProcess::EndTracking() {
  G4VProcess::EndTracking();		// Apply base class actions
  ReleaseTrack();
  if (rateModel) rateModel->ReleaseTrack();
}

void G4CMPVProcess::ConfigureRateModel() {
  if (!rateModel) return;

  rateModel->SetVerboseLevel(verboseLevel);
  if (GetCurrentTrack()) rateModel->LoadDataForTrack(GetCurrentTrack());
}


//This logic block needs to be run in every process's GetMeanFreePath in order to let it know that the lattice has changed.
//Otherwise the different processes (which inherit from individual/separate instances of the G4CMPProcessUtils class) will
//see different lattices.
G4bool G4CMPVProcess::UpdateMeanFreePathForLatticeChangeover(const G4Track& aTrack)
{
<<<<<<< HEAD
  G4cout << "REL HereA_G4CMPVProcess: loading data for track after lattice changeover, process: " << this->GetProcessName() << G4endl;
  G4cout << "Here, track length: " << aTrack.GetTrackLength() << G4endl;
  G4cout << "Current lattice a la lattice manager: " << G4LatticeManager::GetLatticeManager()->GetLattice(aTrack.GetVolume()) << G4endl;
=======
//  G4cout << "REL HereA_G4CMPVProcess: loading data for track after lattice changeover, process: " << this->GetProcessName() << G4endl;
//  G4cout << "Here, track length: " << aTrack.GetTrackLength() << G4endl;
>>>>>>> 65a5d736
  //Always do a check to see if the current lattice stored in this process is equal to the one that represents
  //the volume that we're in. Note that we can't do this with the "GetLattice()" and "GetNextLattice()" calls
  //here because at this point in the step, the pre- and post-step points both point to the same volume. Since
  //GetMeanFreePath is run at the beginning, I think the point at which a boundary interaction is assessed comes
  //later (hence why we can use that info in PostStepDoIts but not here.) Adding a statement about track length here,
  //since it seems that when a particle spawns it doesn't necessarily trigger this block, and I think we want it to.
  if( (((this->theLattice) && G4LatticeManager::GetLatticeManager()->GetLattice(aTrack.GetVolume())) &&
       (this->theLattice != G4LatticeManager::GetLatticeManager()->GetLattice(aTrack.GetVolume()))) ||
      aTrack.GetTrackLength() == 0.0 ){

    //REL noting that if physical lattices are not 1:1 with volumes, something may get broken here... Should check a scenario of segmented SC...
    
<<<<<<< HEAD
    this->LoadDataForTrack(&aTrack);
    if(rateModel) rateModel->LoadDataForTrack(&aTrack);
    G4cout << "REL G4CMPVProcess: Successfully changed over to a new lattice for process " << this->GetProcessName() << G4endl;
    return true;
=======
    //We note that here, even though reloadDataForTrack has the above-mentioned shortcoming at this point in the step,
    //the critical thing is that we're ALREADY in the next material based on the above conditional. This means that
    //we can just use either the pre- or post-step point. (Which might argue that we don't even need ReloadDataForTrack
    //at all...
    this->LoadDataForTrack(&aTrack);
    if(rateModel) rateModel->LoadDataForTrack(&aTrack);
//    G4cout << "REL G4CMPVProcess: Successfully changed over to a new lattice." << G4endl;
    return true;
  }
//  G4cout << "REL G4CMPVProcess: Did not successfully change over to a new lattice." << G4endl;
  return false;
}

//This is meant to update superconductor info for both the process and the rate info if we move into a new lattice
void G4CMPVProcess::UpdateSCAfterLatticeChange()
{
//  G4cout << "REL HereC_G4CMPVProcess: updating SC after lattice change" << G4endl;
  
  //First, determine if the new lattice is a SC. If not, then set the SCUtils info to null for this process  
  if( (this->theLattice)->GetSCDelta0() <= 0 ){
    this->SetCurrentSCInfoToNull();
    if(rateModel) rateModel->SetCurrentSCInfoToNull();
    return;
  }

  //If it is a SC, then we should update the SC information for the SC utils class within the base of this
  //and the base of the rate model. Also, handle the checking/updating of the lookup tables to be used for each
  //SC.
  this->LoadLatticeInfoIntoSCUtils(this->theLattice);
  if( rateModel ){
    rateModel->LoadLatticeInfoIntoSCUtils(this->theLattice); 
    rateModel->UpdateLookupTable(this->theLattice);
>>>>>>> 65a5d736
  }
  G4cout << "REL G4CMPVProcess: Did not successfully change over to a new lattice for process " << this->GetProcessName() << G4endl;
  return false;
}

<<<<<<< HEAD
//This is meant to update superconductor info for both the process and the rate info if we move into a new lattice
void G4CMPVProcess::UpdateSCAfterLatticeChange()
{
  G4cout << "REL HereC_G4CMPVProcess: updating SC after lattice change" << G4endl;
  
  //First, determine if the new lattice is a SC. If not, then set the SCUtils info to null for this process  
  if( (this->theLattice)->GetSCDelta0() <= 0 ){
    this->SetCurrentSCInfoToNull();
    if(rateModel) rateModel->SetCurrentSCInfoToNull();
    return;
  }

  //If it is a SC, then we should update the SC information for the SC utils class within the base of this
  //and the base of the rate model. Also, handle the checking/updating of the lookup tables to be used for each
  //SC.
  this->LoadLatticeInfoIntoSCUtils(this->theLattice);
  if( rateModel ){
    rateModel->LoadLatticeInfoIntoSCUtils(this->theLattice); 
    rateModel->UpdateLookupTable(this->theLattice);
  }
}

=======
>>>>>>> 65a5d736

// Compute MFP using track velocity and scattering rate

G4double G4CMPVProcess::GetMeanFreePath(const G4Track& aTrack, G4double,
					G4ForceCondition* condition) {

<<<<<<< HEAD
  G4cout << "REL HereB_G4CMPVProcess" << G4endl;

  //Update lattice information within the process utils 
  if(UpdateMeanFreePathForLatticeChangeover(aTrack)){
    UpdateSCAfterLatticeChange();
=======
//  G4cout << "REL HereB_G4CMPVProcess" << G4endl;
  
  //Update lattice information within the process utils 
  if(UpdateMeanFreePathForLatticeChangeover(aTrack)){
    UpdateSCAfterLatticeChange();
    //  UpdateNMInfo
>>>>>>> 65a5d736
  }

  /*
  G4cout << "Now in G4CMPVProcess::GetMeanFreePath" << G4endl;
  G4cout << "this->theLattice: " << this->theLattice << G4endl;
  G4cout << "GetLattice(aTrack): " << G4CMP::GetLattice(aTrack) << ", nextLattice: " << G4CMP::GetNextLattice(aTrack) << G4endl;
  G4cout << "track.GetVolume(): " << aTrack.GetVolume()->GetName() << ", track.GetNextVolume(): " << aTrack.GetNextVolume()->GetName() << G4endl;
  G4cout << "G4LatticeManager::GetLatticeManager()->GetLattice(trkVol) " << G4LatticeManager::GetLatticeManager()->GetLattice(aTrack.GetVolume()) << G4endl;
  //G4cout << "Noting that we need to reload track data for process." << G4endl;
  */

  
  *condition = (rateModel && rateModel->IsForced()) ? Forced : NotForced;


  
  G4double rate = rateModel ? rateModel->Rate(aTrack) : 0.;
  G4double vtrk = IsChargeCarrier() ? GetVelocity(aTrack) : aTrack.GetVelocity();
  G4double mfp  = rate>0. ? vtrk/rate : DBL_MAX;

//  G4cout << "In getMFP, rate of " << this->GetProcessName() << " is: " << rate << G4endl;
  
  if (verboseLevel>2) {
    G4cout << GetProcessName() << " rate = " << rate/hertz << " Hz"
	   << " Vtrk = " << vtrk/(m/s) << " m/s"
	   << " MFP = " << mfp/m << " m" << G4endl;
  }

  return mfp;
}<|MERGE_RESOLUTION|>--- conflicted
+++ resolved
@@ -80,14 +80,10 @@
 //see different lattices.
 G4bool G4CMPVProcess::UpdateMeanFreePathForLatticeChangeover(const G4Track& aTrack)
 {
-<<<<<<< HEAD
   G4cout << "REL HereA_G4CMPVProcess: loading data for track after lattice changeover, process: " << this->GetProcessName() << G4endl;
   G4cout << "Here, track length: " << aTrack.GetTrackLength() << G4endl;
   G4cout << "Current lattice a la lattice manager: " << G4LatticeManager::GetLatticeManager()->GetLattice(aTrack.GetVolume()) << G4endl;
-=======
-//  G4cout << "REL HereA_G4CMPVProcess: loading data for track after lattice changeover, process: " << this->GetProcessName() << G4endl;
-//  G4cout << "Here, track length: " << aTrack.GetTrackLength() << G4endl;
->>>>>>> 65a5d736
+    
   //Always do a check to see if the current lattice stored in this process is equal to the one that represents
   //the volume that we're in. Note that we can't do this with the "GetLattice()" and "GetNextLattice()" calls
   //here because at this point in the step, the pre- and post-step points both point to the same volume. Since
@@ -99,52 +95,17 @@
       aTrack.GetTrackLength() == 0.0 ){
 
     //REL noting that if physical lattices are not 1:1 with volumes, something may get broken here... Should check a scenario of segmented SC...
-    
-<<<<<<< HEAD
+      
     this->LoadDataForTrack(&aTrack);
     if(rateModel) rateModel->LoadDataForTrack(&aTrack);
     G4cout << "REL G4CMPVProcess: Successfully changed over to a new lattice for process " << this->GetProcessName() << G4endl;
     return true;
-=======
-    //We note that here, even though reloadDataForTrack has the above-mentioned shortcoming at this point in the step,
-    //the critical thing is that we're ALREADY in the next material based on the above conditional. This means that
-    //we can just use either the pre- or post-step point. (Which might argue that we don't even need ReloadDataForTrack
-    //at all...
-    this->LoadDataForTrack(&aTrack);
-    if(rateModel) rateModel->LoadDataForTrack(&aTrack);
-//    G4cout << "REL G4CMPVProcess: Successfully changed over to a new lattice." << G4endl;
-    return true;
-  }
-//  G4cout << "REL G4CMPVProcess: Did not successfully change over to a new lattice." << G4endl;
-  return false;
-}
-
-//This is meant to update superconductor info for both the process and the rate info if we move into a new lattice
-void G4CMPVProcess::UpdateSCAfterLatticeChange()
-{
-//  G4cout << "REL HereC_G4CMPVProcess: updating SC after lattice change" << G4endl;
-  
-  //First, determine if the new lattice is a SC. If not, then set the SCUtils info to null for this process  
-  if( (this->theLattice)->GetSCDelta0() <= 0 ){
-    this->SetCurrentSCInfoToNull();
-    if(rateModel) rateModel->SetCurrentSCInfoToNull();
-    return;
-  }
-
-  //If it is a SC, then we should update the SC information for the SC utils class within the base of this
-  //and the base of the rate model. Also, handle the checking/updating of the lookup tables to be used for each
-  //SC.
-  this->LoadLatticeInfoIntoSCUtils(this->theLattice);
-  if( rateModel ){
-    rateModel->LoadLatticeInfoIntoSCUtils(this->theLattice); 
-    rateModel->UpdateLookupTable(this->theLattice);
->>>>>>> 65a5d736
+      
   }
   G4cout << "REL G4CMPVProcess: Did not successfully change over to a new lattice for process " << this->GetProcessName() << G4endl;
   return false;
 }
 
-<<<<<<< HEAD
 //This is meant to update superconductor info for both the process and the rate info if we move into a new lattice
 void G4CMPVProcess::UpdateSCAfterLatticeChange()
 {
@@ -167,28 +128,18 @@
   }
 }
 
-=======
->>>>>>> 65a5d736
+
 
 // Compute MFP using track velocity and scattering rate
 
 G4double G4CMPVProcess::GetMeanFreePath(const G4Track& aTrack, G4double,
 					G4ForceCondition* condition) {
 
-<<<<<<< HEAD
   G4cout << "REL HereB_G4CMPVProcess" << G4endl;
 
   //Update lattice information within the process utils 
   if(UpdateMeanFreePathForLatticeChangeover(aTrack)){
     UpdateSCAfterLatticeChange();
-=======
-//  G4cout << "REL HereB_G4CMPVProcess" << G4endl;
-  
-  //Update lattice information within the process utils 
-  if(UpdateMeanFreePathForLatticeChangeover(aTrack)){
-    UpdateSCAfterLatticeChange();
-    //  UpdateNMInfo
->>>>>>> 65a5d736
   }
 
   /*
