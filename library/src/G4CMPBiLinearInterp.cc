--- conflicted
+++ resolved
@@ -8,11 +8,8 @@
 // 20190404  Adapted from BiLinearInterp for use with 2D triangular mesh
 // 20190508  Move some 2D/3D common features to new base class
 // 20190630  Have MatInv() return error (false), catch up calling chain.
-<<<<<<< HEAD
+// 20190921  Improve debugging messages, verbose error reports.
 // 20190923  Add constructor with neighbors table, use with Clone().
-=======
-// 20190921  Improve debugging messages, verbose error reports.
->>>>>>> 54506bba
 
 #include "G4CMPBiLinearInterp.hh"
 #include "G4CMPConfigManager.hh"
