--- conflicted
+++ resolved
@@ -20,12 +20,10 @@
 // 20170601  Inherit from new G4CMPVProcess, which provides G4CMPProcessUtils
 // 20170620  Follow interface changes in G4CMPProcessUtils
 // 20201231  FillParticleChange() should also reset valley index if requested
-<<<<<<< HEAD
+// 20230210  I. Ataee -- Change energy-momentum relation to relativistic in
+//		FillParticleChange
 // 20230527  G4CMP-295: Adjust base class interaction length parameters if
 //	        minimum path length used.
-=======
-// 20230210  I. Ataee -- Change energy-momentum relation to relativistic in FillParticleChange
->>>>>>> 51347f45
 
 #include "G4CMPVDriftProcess.hh"
 #include "G4CMPConfigManager.hh"
