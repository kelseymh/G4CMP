--- conflicted
+++ resolved
@@ -1,3 +1,4 @@
+
 /***********************************************************************\
  * This software is licensed under the terms of the GNU General Public *
  * License version 3 or later. See G4CMP/LICENSE for the full license. *
@@ -54,43 +55,7 @@
   G4double totalIVRate = 0.;      // Total IV rate
   G4int N_op = theLattice->GetNIVDeform();		// # of IV transitions possible
 
-<<<<<<< HEAD
-  // Initialize numerical buffers
-  eTrk = GetKineticEnergy(aTrack);
-  if (verboseLevel>1)
-    G4cout << "G4CMPInterValleyRate eTrk " << eTrk/eV << " eV" << G4endl;
-
-  G4double orate = opticalRate();
-  if (verboseLevel>2) G4cout << "IV phonons  " << orate/hertz << " Hz" << G4endl;
- 
-  G4double nrate = scatterRate();
-  if (verboseLevel>2) G4cout << "IV neutrals " << nrate/hertz << " Hz" << G4endl;
-
-  G4double rate = nrate + orate;
-  if (verboseLevel>1) G4cout << "IV rate = " << rate/hertz << " Hz" << G4endl;
-  return rate;
-}
-
-
-// Compute components of overall intervalley rate
-
-G4double G4CMPInterValleyRate::acousticRate() const {
-  G4double D_ac  = theLattice->GetElectronAcousticDeform();
-  G4double D_ac_sq = D_ac*D_ac;
-
-  return ( sqrt(2)*kT * m_DOS3half * D_ac_sq * energyFunc(eTrk)
-	   / (pi*hbar_4th*density*uSound*uSound) );
-}
-
-G4double G4CMPInterValleyRate::opticalRate() const {
-   // FIXME:  Rate should not have 'kT', but leaving it out ruins drift curve
-  G4double scale = nValley*/*kT**/m_DOS3half / (sqrt(2)*pi*hbar_sq*density);
-
-  G4double total = 0.;
-  G4int N_op = theLattice->GetNIVDeform();
-=======
   // Going through each phonon mode
->>>>>>> 343d5de9
   for (G4int i = 0; i<N_op; i++) {
       
     G4double Emin_iv = theLattice->GetIVEnergy(i);		// IV phonon energy
