--- conflicted
+++ resolved
@@ -57,12 +57,9 @@
 //		<p> (transport momentum).
 // 20231017  E. Michaud -- Add 'AddValley(const G4ThreeVector&)'
 // 20240426  S. Zatschler -- Add explicit fallthrough statements to switch cases
-<<<<<<< HEAD
 // 20240510  E. Michhaud -- Add function to compute L0 from other parameters
-=======
 // 20240830  E. Michaud -- Fix math error in MapV_elToP
 // 20250424  Add ConverteVcmToeV to convert IV deformation potential units
->>>>>>> 343d5de9
 
 #include "G4LatticeLogical.hh"
 #include "G4CMPPhononKinematics.hh"	// **** THIS BREAKS G4 PORTING ****
