/***********************************************************************\
 * This software is licensed under the terms of the GNU General Public *
 * License version 3 or later. See G4CMP/LICENSE for the full license. *
\***********************************************************************/

/// \file materials/src/G4LatticeLogical.cc
/// \brief Implementation of the G4LatticeLogical class
//
// $Id$
//
// 20140218  Add new charge-carrier parameters to output
// 20140306  Allow valley filling using Euler angles directly
// 20140318  Compute electron mass scalar (Herring-Vogt) from tensor
// 20140324  Include inverse mass-ratio tensor
// 20140408  Add valley momentum calculations
// 20140425  Add "effective mass" calculation for electrons
// 20150601  Add mapping from electron velocity back to momentum
// 20160517  Add basis vectors for lattice, to use with Miller orientation
// 20160520  Add reporting function to format valley Euler angles
// 20160614  Add elasticity tensors and density (set from G4Material) 
// 20160624  Add direct calculation of phonon kinematics from elasticity
// 20160627  Interpolate values from lookup tables
// 20160629  Add post-constuction initialization (for tables, computed pars)
// 20160630  Drop loading of K-Vg lookup table files
// 20160701  Add interface to set elements of reduced elasticity matrix
// 20160727  Store Debye energy for phonon primaries, support different access
// 20170523  Add interface for axis vector of valleys
// 20170525  Add "rule of five" copy/move semantics
// 20170527  Drop unnecessary <fstream>
<<<<<<< HEAD
// 20170821  Add transverse sound speed, L->TT fraction
=======
// 20170810  Add parameters for IV scattering matrix terms
// 20170821  Add support for separate D0 and D1 optical deformation potentials
>>>>>>> b8a126f9

#include "G4LatticeLogical.hh"
#include "G4CMPPhononKinematics.hh"	// **** THIS BREAKS G4 PORTING ****
#include "G4CMPPhononKinTable.hh"	// **** THIS BREAKS G4 PORTING ****
#include "G4CMPConfigManager.hh"	// **** THIS BREAKS G4 PORTING ****
#include "G4CMPUnitsTable.hh"		// **** THIS BREAKS G4 PORTING ****
#include "G4RotationMatrix.hh"
#include "G4SystemOfUnits.hh"
#include "G4PhysicalConstants.hh"
#include <cmath>
#include <fstream>


//....oooOO0OOooo........oooOO0OOooo........oooOO0OOooo........oooOO0OOooo....

G4LatticeLogical::G4LatticeLogical(const G4String& name)
  : verboseLevel(0), fName(name), fDensity(0.), fNImpurity(0.),
    fPermittivity(1.),
    fElasticity{}, fElReduced{}, fHasElasticity(false),
    fpPhononKin(0), fpPhononTable(0),
    fA(0), fB(0), fLDOS(0), fSTDOS(0), fFTDOS(0), fTTFrac(0),
    fBeta(0), fGamma(0), fLambda(0), fMu(0),
    fVSound(0.), fVTrans(0.), fL0_e(0.), fL0_h(0.), 
    mElectron(electron_mass_c2/c_squared),
    fHoleMass(mElectron), fElectronMass(mElectron), fElectronMDOS(mElectron),
    fBandGap(0.), fPairEnergy(0.), fFanoFactor(1.),
    fMassTensor(G4Rep3x3(mElectron,0.,0.,0.,mElectron,0.,0.,0.,mElectron)),
    fMassInverse(G4Rep3x3(1/mElectron,0.,0.,0.,1/mElectron,0.,0.,0.,1/mElectron)),
    fAlpha(0.), fAcDeform(0.), fIVField(0.), fIVRate(0.), fIVExponent(0.) {
  for (G4int i=0; i<G4PhononPolarization::NUM_MODES; i++) {
    for (G4int j=0; j<KVBINS; j++) {
      for (G4int k=0; k<KVBINS; k++) {
	fKVMap[i][j][k].set(0.,0.,0.);
      }
    }
  }
}

G4LatticeLogical::~G4LatticeLogical() {
  delete fpPhononKin; fpPhononKin = 0;
  delete fpPhononTable; fpPhononTable = 0;
}

// Copy and move operators (to handle owned pointers)

G4LatticeLogical::G4LatticeLogical(const G4LatticeLogical& rhs)
  : G4LatticeLogical() { *this = rhs; }

G4LatticeLogical::G4LatticeLogical(G4LatticeLogical&& rhs)
  : G4LatticeLogical() { std::swap(*this, rhs); }

G4LatticeLogical& G4LatticeLogical::operator=(const G4LatticeLogical& rhs) {
  if (this == &rhs) return *this;	// Avoid unnecessary work;

  verboseLevel = rhs.verboseLevel;
  fName = rhs.fName;
  fCrystal = rhs.fCrystal;
  std::copy(rhs.fBasis, rhs.fBasis+3, fBasis);
  fDensity = rhs.fDensity;
  fNImpurity = rhs.fNImpurity;
  fPermittivity = rhs.fPermittivity;
  fHasElasticity = rhs.fHasElasticity;
  fA = rhs.fA;
  fB = rhs.fB;
  fLDOS = rhs.fLDOS;
  fSTDOS = rhs.fSTDOS;
  fFTDOS = rhs.fFTDOS;
  fTTFrac = rhs.fTTFrac;
  fBeta = rhs.fBeta;
  fGamma = rhs.fGamma;
  fLambda = rhs.fLambda;
  fMu = rhs.fMu;
  fDebye = rhs.fDebye;
  fVSound = rhs.fVSound;
  fVTrans = rhs.fVTrans;
  fL0_e = rhs.fL0_e;
  fL0_h = rhs.fL0_h;
  fHoleMass = rhs.fHoleMass;
  fElectronMass = rhs.fElectronMass;
  fElectronMDOS = rhs.fElectronMDOS;
  fBandGap = rhs.fBandGap;
  fPairEnergy = rhs.fPairEnergy;
  fFanoFactor = rhs.fFanoFactor;
  fMassTensor = rhs.fMassTensor;
  fMassInverse = rhs.fMassInverse;
  fMassRatioSqrt = rhs.fMassRatioSqrt;
  fMInvRatioSqrt = rhs.fMInvRatioSqrt;
  fValley = rhs.fValley;
  fValleyAxis = rhs.fValleyAxis;
  fAlpha = rhs.fAlpha;
  fAcDeform = rhs.fAcDeform;
  fIVDeform = rhs.fIVDeform;
  fIVEnergy = rhs.fIVEnergy;
  fIVField = rhs.fIVField;
  fIVRate = rhs.fIVRate;
  fIVExponent = rhs.fIVExponent;

  if (!rhs.fpPhononKin)   fpPhononKin = new G4CMPPhononKinematics(this);
  if (!rhs.fpPhononTable) fpPhononTable = new G4CMPPhononKinTable(fpPhononKin);

  SetElReduced(rhs.fElReduced);
  FillElasticity();

  for (G4int i=0; i<G4PhononPolarization::NUM_MODES; i++) {
    for (G4int j=0; j<KVBINS; j++) {
      for (G4int k=0; k<KVBINS; k++) {
	fKVMap[i][j][k] = rhs.fKVMap[i][j][k];
      }
    }
  }

  return *this;
}

G4LatticeLogical& G4LatticeLogical::operator=(G4LatticeLogical&& rhs) {
  std::swap(*this, rhs);
  return *this;
}


//....oooOO0OOooo........oooOO0OOooo........oooOO0OOooo........oooOO0OOooo....

/////////////////////////////////////////////////////////////
//Copy or set components of reduced elasticity matrix
/////////////////////////////////////////////////////////////
void G4LatticeLogical::SetElReduced(const ReducedElasticity& mat) {
  for (size_t i=0; i<6; i++) {
    for (size_t j=0; j<6; j++) {
      fElReduced[i][j] = mat[i][j];
    }
  }

  fHasElasticity = true;
}

void G4LatticeLogical::SetCpq(G4int p, G4int q, G4double value) {
  if (p>0 && p<7 && q>0 && q<7) fElReduced[p-1][q-1] = value;
  fHasElasticity = true;
}


//....oooOO0OOooo........oooOO0OOooo........oooOO0OOooo........oooOO0OOooo....

/////////////////////////////////////////////////////////////
// Configure crystal symmetry group and lattice spacing/angles
/////////////////////////////////////////////////////////////
void G4LatticeLogical::SetCrystal(G4CMPCrystalGroup::Bravais group, G4double a,
				  G4double b, G4double c, G4double alpha,
				  G4double beta, G4double gamma) {
  fCrystal.Set(group, alpha, beta, gamma);	// Defines unit cell axes

  fBasis[0] = a*fCrystal.axis[0];	// Basis vectors include spacing
  fBasis[1] = b*fCrystal.axis[1];
  fBasis[2] = c*fCrystal.axis[2];
}


//....oooOO0OOooo........oooOO0OOooo........oooOO0OOooo........oooOO0OOooo....

/////////////////////////////////////////////////////////////
//Configured derived parameters and tables after loading
/////////////////////////////////////////////////////////////
void G4LatticeLogical::Initialize(const G4String& newName) {
  if (!newName.empty()) SetName(newName);

  CheckBasis();				// Ensure complete, right handed frame

  // If elasticity matrix available, create phonon calculator
  if (fHasElasticity) {
    FillElasticity();			// Unpack reduced matrix to full Cijkl
    if (!fpPhononKin) fpPhononKin = new G4CMPPhononKinematics(this);
  }

  /***** USE OUR OWN INTERPOLATION, THIS IS TOO SLOW
  if (fpPhononKin) fpPhononTable = new G4CMPPhononKinTable(fpPhononKin);
  *****/

  // Populate phonon lookup tables if not read from files
  FillMaps();
}

//....oooOO0OOooo........oooOO0OOooo........oooOO0OOooo........oooOO0OOooo....

/////////////////////////////////////////////////////////////
//Complete basis vectors: right-handed, possibly orthonormal
/////////////////////////////////////////////////////////////
void G4LatticeLogical::CheckBasis() {
  static const G4ThreeVector origin(0.,0.,0.);
  if (fBasis[0].isNear(origin,1e-6)) fBasis[0].set(1.,0.,0.);
  if (fBasis[1].isNear(origin,1e-6)) fBasis[1].set(0.,1.,0.);
  if (fBasis[2].isNear(origin,1e-6)) fBasis[2] = fBasis[0].cross(fBasis[1]);

  // Ensure that all basis vectors are unit
  fBasis[0].setMag(1.);
  fBasis[1].setMag(1.);
  fBasis[2].setMag(1.);

  if (fBasis[0].cross(fBasis[1]).dot(fBasis[2]) < 0.) {
    G4cerr << "ERROR G4LatticeLogical has a left-handed basis!" << G4endl;
  }
}


//....oooOO0OOooo........oooOO0OOooo........oooOO0OOooo........oooOO0OOooo....

// Unpack reduced elasticity tensor into full four-dimensional Cijkl
void G4LatticeLogical::FillElasticity() {
  fCrystal.FillElReduced(fElReduced);		// Apply symmetry conditions
  /* The reduced matrix looks like this:
   * Cxxxx, Cxxyy, Cxxzz, Cxxyz, Cxxxz, Cxxxy
   * Cxxyy, Cyyyy, Cyyzz, Cyyyz, Cyyxz, Cyyxy
   * Cxxyy, Cyyzz, Czzzz, Czzyz, Czzxz, Czzxy
   * Cxxyz, Cyyyz, Czzyz, Cyzyz, Cyzxz, Cyzxy
   * Cxxxz, Cyyxz, Czzxz, Cyzxz, Cxzxz, Cxzxy
   * Cxxxy, Cyyxy, Czzxy, Cyzxy, Cxzxy, Cxyxy
   */

  auto reducedIdx = [](size_t i, size_t j) -> size_t {
    // i == j -> i
    // i == 0 && j == 1 -> 5
    // i == 0 && j == 2 -> 4
    // i == 1 && j == 2 -> 3
    if (i > 2 || j > 2) {
      G4Exception("G4LatticeLogical::FillElasticity",
                  "Lattice011",
                  EventMustBeAborted,
                  "Indices can only span 0 to 2 (x to z).");
    }

    if (i == j) return i;
    if ((i == 0 && j == 1) || (i == 1 && j == 0)) return 5;
    if ((i == 0 && j == 2) || (i == 2 && j == 0)) return 4;
    if ((i == 1 && j == 2) || (i == 2 && j == 1)) return 3;

    // Should never get to this point (Exception thrown above
    return 0;
  };

  /* This could potentially be sped up because of various symmetries:
   * Cijkl = Cjikl = Cijlk
   * Cxxyy = Cyyxx
   * But it probably doesn't matter because this is only done at init anyway.
   * Plus it may get slowed down by messing with the CPU's branch prediction
   * and compiler loop unrolling.
   */
  for (size_t i = 0; i < 3; ++i) {
    for (size_t j = 0; j < 3; ++j) {
      for (size_t k = 0; k < 3; ++k) {
        for (size_t l = 0; l < 3; ++l) {
          fElasticity[i][j][k][l] = fElReduced[reducedIdx(i, j)][reducedIdx(k, l)];
        }
      }
    }
  }
}


//....oooOO0OOooo........oooOO0OOooo........oooOO0OOooo........oooOO0OOooo....

// Populate lookup tables using kinematics calculator

void G4LatticeLogical::FillMaps() {
  if (!fpPhononKin) return;			// Can't fill without solver

  G4ThreeVector k;
  for (G4int itheta = 0; itheta<KVBINS; itheta++) {
    G4double theta = itheta*pi/(KVBINS-1);	// Last entry is at pi

    for (G4int iphi = 0; iphi<KVBINS; iphi++) {
      G4double phi = iphi*twopi/(KVBINS-1);	// Last entry is at 2pi

      k.setRThetaPhi(1.,theta,phi);
      for (G4int mode=0; mode<G4PhononPolarization::NUM_MODES; mode++) {
	fKVMap[mode][itheta][iphi] = fpPhononKin->getGroupVelocity(mode,k);
      }
    }
  }

  if (verboseLevel) {
    G4cout << "G4LatticeLogical::FillMaps populated " << KVBINS
	   << " bins in theta and phi for all polarizations." << G4endl;
  }
}

//....oooOO0OOooo........oooOO0OOooo........oooOO0OOooo........oooOO0OOooo....

//Given the phonon wave vector k and polarizationState(0=LON, 1=FT, 2=ST), 
//returns phonon group velocity vector

G4ThreeVector G4LatticeLogical::MapKtoVg(G4int polarizationState,
					 const G4ThreeVector& k) const {
  return ( (fpPhononKin && G4CMPConfigManager::UseKVSolver())
	   ? ComputeKtoVg(polarizationState,k)
	   : LookupKtoVg(polarizationState,k) );
}

G4ThreeVector G4LatticeLogical::ComputeKtoVg(G4int polarizationState,
					     const G4ThreeVector& k) const {  
  if (!fpPhononKin) {
    G4Exception("G4LatticeLogical::ComputeKtoV", "Lattice001",
		RunMustBeAborted, "Phonon kinematics not available.");
  }

  return fpPhononKin->getGroupVelocity(polarizationState,k);
}

G4ThreeVector G4LatticeLogical::LookupKtoVg(G4int polarizationState,
					    const G4ThreeVector& k) const {  
  if (fpPhononTable)
    return (fpPhononTable->interpGroupVelocity(polarizationState, k.unit())*
	    fpPhononTable->interpGroupVelocity_N(polarizationState, k.unit()).unit()
	    );

  G4int iTheta, iPhi;		// Bin indices
  G4double dTheta, dPhi;	// Offsets in bin for interpolation
  if (!FindLookupBins(k, iTheta, iPhi, dTheta, dPhi)) {
    G4Exception("G4LatticeLogical::LookupKtoVDir", "Lattice006",
		EventMustBeAborted, "Interpolation failed.");
    return G4ThreeVector();
  }

  /**** Returns direct bin value
  const G4ThreeVector& vdir = fKVMap[polarizationState][iTheta][iPhi];
  ****/

  // Bilinear interpolation using the four corner bins (i,j) to (i+1,j+1)
  G4ThreeVector vdir =
    ( (1.-dTheta)*(1.-dPhi)*fKVMap[polarizationState][iTheta][iPhi] +
      dTheta*(1.-dPhi)*fKVMap[polarizationState][iTheta+1][iPhi] +
      (1.-dTheta)*dPhi*fKVMap[polarizationState][iTheta][iPhi+1] +
      dTheta*dPhi*fKVMap[polarizationState][iTheta+1][iPhi+1] );

  if (verboseLevel>1) {
    G4cout << "G4LatticeLogical::MapKtoVDir theta,phi="
	   << k.theta() << " " << k.phi()
	   << " : ith,iph " << iTheta << " " << iPhi
	   << " : dir " << vdir << G4endl;
  }

  return vdir;
}

//....oooOO0OOooo........oooOO0OOooo........oooOO0OOooo........oooOO0OOooo....

// Get theta, phi bins and offsets for interpolation

G4bool 
G4LatticeLogical::FindLookupBins(const G4ThreeVector& k,
				 G4int& iTheta, G4int& iPhi,
				 G4double& dTheta, G4double& dPhi) const {
  G4double tStep = pi/(KVBINS-1);	// Last element is upper edge
  G4double pStep = twopi/(KVBINS-1);

  G4double theta = k.getTheta();	// Normalize theta to [0,pi)
  if (theta<0) theta+=pi;

  G4double phi = k.getPhi();		// Normalize phi to [0,twopi)
  if (phi<0) phi += twopi;

  dTheta = theta/tStep;
  iTheta = int(dTheta);
  dTheta -= iTheta;			// Fraction of bin width

  dPhi = phi/pStep;
  iPhi = int(dPhi);
  dPhi -= iPhi;				// Fraction of bin width

  return (iTheta<KVBINS && iPhi<KVBINS);	// Sanity check on bin indexing
}

//....oooOO0OOooo........oooOO0OOooo........oooOO0OOooo........oooOO0OOooo....

// Convert electron momentum to valley velocity, wavevector, and HV vector

G4ThreeVector 
G4LatticeLogical::MapPtoV_el(G4int ivalley, const G4ThreeVector& p_e) const {
  if (verboseLevel>1)
    G4cout << "G4LatticeLogical::MapPtoV_el " << ivalley << " " << p_e
	   << G4endl;

  const G4RotationMatrix& vToN = GetValley(ivalley);
  return vToN.inverse()*(GetMInvTensor()*(vToN*p_e/c_light));
}

G4ThreeVector 
G4LatticeLogical::MapV_elToP(G4int ivalley, const G4ThreeVector& v_e) const {
  if (verboseLevel>1)
    G4cout << "G4LatticeLogical::MapV_elToP " << ivalley << " " << v_e
	   << G4endl;

  const G4RotationMatrix& vToN = GetValley(ivalley);
  return vToN.inverse()*(GetMassTensor()*(vToN*v_e*c_light));
}

G4ThreeVector
G4LatticeLogical::MapV_elToK_HV(G4int ivalley, const G4ThreeVector &v_e) const {
  if (verboseLevel>1)
    G4cout << "G4LatticeLogical::MapV_elToK_HV " << ivalley << " " << v_e
     << G4endl;

  const G4RotationMatrix& vToN = GetValley(ivalley);
  return GetSqrtInvTensor()*GetMassTensor()*vToN*v_e/hbar_Planck;
}

G4ThreeVector 
G4LatticeLogical::MapPtoK_valley(G4int ivalley, G4ThreeVector p_e) const {
  if (verboseLevel>1)
    G4cout << "G4LatticeLogical::MapPtoK " << ivalley << " " << p_e
	   << G4endl;

  p_e /= hbarc;					// Convert to wavevector
  return p_e.transform(GetValley(ivalley));	// Rotate into valley frame
}

G4ThreeVector 
G4LatticeLogical::MapPtoK_HV(G4int ivalley, G4ThreeVector p_e) const {
  if (verboseLevel>1)
    G4cout << "G4LatticeLogical::MapPtoK_HV " << ivalley << " " << p_e
	   << G4endl;

  p_e.transform(GetValley(ivalley));		// Rotate into valley frame
  return GetSqrtInvTensor() * p_e/hbarc;	// Herring-Vogt transformation
}

G4ThreeVector 
G4LatticeLogical::MapK_HVtoK_valley(G4int ivalley, G4ThreeVector k_HV) const {
  if (verboseLevel>1)
    G4cout << "G4LatticeLogical::MapK_HVtoK_valley " << ivalley << " " << k_HV
	   << G4endl;

  k_HV *= GetSqrtTensor();			// From Herring-Vogt to valley
  return k_HV;
}

G4ThreeVector
G4LatticeLogical::MapK_HVtoK(G4int ivalley, G4ThreeVector k_HV) const {
  if (verboseLevel>1)
    G4cout << "G4LatticeLogical::MapK_HVtoK " << ivalley << " " << k_HV
     << G4endl;

  k_HV *= GetSqrtTensor();			// From Herring-Vogt to valley
  k_HV.transform(GetValley(ivalley).inverse());	// Rotate out of valley frame
  return k_HV;
}

G4ThreeVector 
G4LatticeLogical::MapK_HVtoP(G4int ivalley, G4ThreeVector k_HV) const {
  if (verboseLevel>1)
    G4cout << "G4LatticeLogical::MapK_HVtoP " << ivalley << " " << k_HV
	   << G4endl;

  k_HV *= GetSqrtTensor();			// From Herring-Vogt to valley 
  k_HV.transform(GetValley(ivalley).inverse());	// Rotate out of valley frame
  k_HV *= hbarc;			// Convert wavevector to momentum
  return k_HV;
}

G4ThreeVector 
G4LatticeLogical::MapK_valleyToP(G4int ivalley, G4ThreeVector k) const {
  if (verboseLevel>1)
    G4cout << "G4LatticeLogical::MapK_valleyToP " << ivalley << " " << k
	   << G4endl;

  k.transform(GetValley(ivalley).inverse());	// Rotate out of valley frame
  k *= hbarc;				// Convert wavevector to momentum
  return k;
}

//....oooOO0OOooo........oooOO0OOooo........oooOO0OOooo........oooOO0OOooo....

// Apply energy-momentum relationship for electron transport

G4double  
G4LatticeLogical::MapPtoEkin(G4int iv, G4ThreeVector p) const {
  if (verboseLevel>1)
    G4cout << "G4LatticeLogical::MapPtoEkin " << iv << " " << p << G4endl;

  p.transform(GetValley(iv));			// Rotate to valley frame

  // Compute kinetic energy component by component, then sum
  return (0.5/c_squared) * (p.x()*p.x()*fMassInverse.xx() +
			    p.y()*p.y()*fMassInverse.yy() +
			    p.z()*p.z()*fMassInverse.zz());
}

G4double
G4LatticeLogical::MapV_elToEkin(G4int iv, G4ThreeVector v) const {
  if (verboseLevel>1)
    G4cout << "G4LatticeLogical::MapV_elToEkin " << iv << " " << v << G4endl;

  v.transform(GetValley(iv));			// Rotate to valley frame

  // Compute kinetic energy component by component, then sum
  return 0.5 * (v.x()*v.x()*fMassTensor.xx() +
          v.y()*v.y()*fMassTensor.yy() +
          v.z()*v.z()*fMassTensor.zz());
}

// Compute effective "scalar" electron mass to match energy/momentum relation

G4double 
G4LatticeLogical::GetElectronEffectiveMass(G4int iv,
					   const G4ThreeVector& p) const {
  if (verboseLevel>1)
    G4cout << "G4LatticeLogical::GetElectronEffectiveMass " << iv
	   << " " << p << G4endl;

  return 0.5*p.mag2()/c_squared/MapPtoEkin(iv,p);	// Non-relativistic
}

//....oooOO0OOooo........oooOO0OOooo........oooOO0OOooo........oooOO0OOooo....

// Store electron mass tensor using diagonal elements

void G4LatticeLogical::SetMassTensor(G4double mXX, G4double mYY, G4double mZZ) {
  if (verboseLevel>1) {
    G4cout << "G4LatticeLogical::SetMassTensor " << mXX << " " << mYY
	   << " " << mZZ << " *m_e" << G4endl;
  }

  // NOTE:  Use of G4RotationMatrix not appropriate here, as matrix is
  //        not normalized.  But CLHEP/Matrix not available in GEANT4.
  fMassTensor.set(G4Rep3x3(mXX*mElectron, 0., 0.,
			   0., mYY*mElectron, 0.,
			   0., 0., mZZ*mElectron));

  FillMassInfo();
}

void G4LatticeLogical::SetMassTensor(const G4RotationMatrix& etens) {
  if (verboseLevel>1) {
    G4cout << "G4LatticeLogical::SetMassTensor " << etens << G4endl;
  }

  // Check if mass tensor already has electron mass, or is just coefficients
  G4bool hasEmass = (etens.xx()/mElectron > 1e-3 ||
		     etens.yy()/mElectron > 1e-3 ||
		     etens.zz()/mElectron > 1e-3);
  G4double mscale = hasEmass ? 1. : mElectron;

  // NOTE:  Use of G4RotationMatrix not appropriate here, as matrix is
  //        not normalized.  But CLHEP/Matrix not available in GEANT4.
  fMassTensor.set(G4Rep3x3(etens.xx()*mscale, 0., 0.,
			   0., etens.yy()*mscale, 0.,
			   0., 0., etens.zz()*mscale));

  FillMassInfo();
}

// Compute derived quantities from user-input mass tensor

void G4LatticeLogical::FillMassInfo() {
  // Herring-Vogt scalar mass of electron, used for sound speed calcs  
  fElectronMass = 3. / ( 1./fMassTensor.xx() + 1./fMassTensor.yy()
			 + 1./fMassTensor.zz() );  

  // Density of states effective mass, used for intervalley scattering
  fElectronMDOS = cbrt(fMassTensor.xx()*fMassTensor.yy()*fMassTensor.zz());

  // 1/m mass tensor used for k and v calculations in valley coordinates
  fMassInverse.set(G4Rep3x3(1./fMassTensor.xx(), 0., 0.,
			    0., 1./fMassTensor.yy(), 0.,
			    0., 0., 1./fMassTensor.zz()));

  // Mass ratio tensor used for scattering and field calculations
  fMassRatioSqrt.set(G4Rep3x3(sqrt(fMassTensor.xx()/fElectronMass), 0., 0.,
			      0., sqrt(fMassTensor.yy()/fElectronMass), 0.,
			      0., 0., sqrt(fMassTensor.zz()/fElectronMass)));

  fMInvRatioSqrt.set(G4Rep3x3(1./fMassRatioSqrt.xx(), 0., 0.,
			      0., 1./fMassRatioSqrt.yy(), 0.,
			      0., 0., 1./fMassRatioSqrt.zz()));
}

//....oooOO0OOooo........oooOO0OOooo........oooOO0OOooo........oooOO0OOooo....

// Store drifting-electron valley using Euler angles

void G4LatticeLogical::AddValley(G4double phi, G4double theta, G4double psi) {
  if (verboseLevel>1) {
    G4cout << "G4LatticeLogical::AddValley " << psi << " " << theta
	   << " " << psi << " rad" << G4endl;
  }

  // Extend vector first, then fill last value, to reduce temporaries
  fValley.resize(fValley.size()+1);
  fValley.back().set(phi,theta,psi);

  // NOTE:  Rotation matrices take external vector along valley axis to X-hat
  fValleyAxis.push_back(fValley.back().inverse()*G4ThreeVector(1.,0.,0.));
}

// Store rotation matrix and corresponding axis vector for valley

void G4LatticeLogical::AddValley(const G4RotationMatrix& valley) {
  fValley.push_back(valley);

  // NOTE:  Rotation matrices take external vector along valley axis to X-hat
  fValleyAxis.push_back(valley.inverse()*G4ThreeVector(1.,0.,0.));
}

// Transform for drifting-electron valleys in momentum space

const G4RotationMatrix& G4LatticeLogical::GetValley(G4int iv) const {
  if (verboseLevel>1) G4cout << "G4LatticeLogical::GetValley " << iv << G4endl;

  if (iv >=0 && iv < (G4int)NumberOfValleys()) return fValley[iv];

  if (verboseLevel)
    G4cerr << "G4LatticeLogical ERROR: No such valley " << iv << G4endl;
  return G4RotationMatrix::IDENTITY;
}

const G4ThreeVector& G4LatticeLogical::GetValleyAxis(G4int iv) const {
  if (verboseLevel>1)
    G4cout << "G4LatticeLogical::GetValleyAxis " << iv << G4endl;

  if (iv >=0 && iv < (G4int)NumberOfValleys()) return fValleyAxis[iv];

  if (verboseLevel)
    G4cerr << "G4LatticeLogical ERROR: No such valley " << iv << G4endl;

  static const G4ThreeVector nullVec(0.,0.,0.);
  return nullVec;
}

//....oooOO0OOooo........oooOO0OOooo........oooOO0OOooo........oooOO0OOooo....

// Set Debye energy for phonon partitioning from alternative parameters

void G4LatticeLogical::SetDebyeFreq(G4double nu) { fDebye = nu*h_Planck; }

void G4LatticeLogical::SetDebyeTemp(G4double temp) { fDebye = temp*k_Boltzmann;}

//....oooOO0OOooo........oooOO0OOooo........oooOO0OOooo........oooOO0OOooo....

// Dump structure in format compatible with reading back

void G4LatticeLogical::Dump(std::ostream& os) const {
  os << "# " << fName << " crystal lattice parameters"
     << "\n# density " << fDensity/(g/cm3) << " g/cm3"
     << std::endl;

  if (fHasElasticity) DumpCrystalInfo(os);

  os << "# Phonon propagation parameters"
     << "\ndyn " << fBeta/GPa << " " << fGamma/GPa  << " "
     << fLambda/GPa  << " " << fMu/GPa << " GPa"
     << "\nscat " << fB/s3 << " s3" << " decay " << fA/s4 << " s4"
     << "\ndecayTT " << fTTFrac
     << "\nLDOS " << fLDOS << " STDOS " << fSTDOS << " FTDOS " << fFTDOS
     << "\nDebye " << fDebye/eV << " eV"
     << std::endl;

  os << "# Charge carrier propagation parameters"
     << "\nbandgap " << fBandGap/eV << " eV"
     << "\npairEnergy " << fPairEnergy/eV << " eV"
     << "\nfanoFactor " << fFanoFactor
     << "\nvsound " << fVSound/(m/s) << " m/s"
     << "\nvtrans " << fVTrans/(m/s) << " m/s"
     << "\nl0_e " << fL0_e/um << " um"
     << "\nl0_h " << fL0_h/um << " um"
     << std::endl;

  os << "# Charge carrier masses [m(electron) units]"
     << "\nhmass " << fHoleMass/mElectron
     << "\nemass " << fMassTensor.xx()/mElectron
     << " " << fMassTensor.yy()/mElectron
     << " " << fMassTensor.zz()/mElectron << std::endl;

  os << "# Inverse mass tensor: " << fMassInverse.xx()*mElectron
     << " " << fMassInverse.yy()*mElectron
     << " " << fMassInverse.zz()*mElectron
     << " * 1/m(electron)" << std::endl
     << "# Herring-Vogt scalar mass: " << fElectronMass/mElectron << std::endl
     << "# Density of states mass: " << fElectronMDOS/mElectron << std::endl
     << "# sqrt(tensor/scalar): " << fMassRatioSqrt.xx()
     << " " << fMassRatioSqrt.yy()
     << " " << fMassRatioSqrt.zz()
     << std::endl;

  for (size_t i=0; i<NumberOfValleys(); i++) {
    DumpValley(os, i);
  }

  os << "# Intervalley scattering parameters"
     << "\nalpha " << fAlpha*eV << " /eV"
     << "\nepsilon " << fPermittivity
     << "\nneutDens " << fNImpurity * cm3 << " /cm3"
     << "\nacDeform " << fAcDeform/eV << " eV"
     << "\n ivDeform "; DumpList(os, fIVDeform, "eV/cm");
  os << "\n ivEnergy "; DumpList(os, fIVEnergy, "eV");
  os << std::endl;

  os << "# Edelweiss intervalley scattering parameters"
     << "\nivField " << fIVField/(volt/m) << " V/m"
     << "\nivRate " << fIVRate/hertz << " Hz"
     << "\nivPower " << fIVExponent << std::endl;
}

// Print out Euler angles of requested valley

void G4LatticeLogical::DumpValley(std::ostream& os, G4int iv) const {
  if (iv < 0 || static_cast<size_t>(iv) >= NumberOfValleys()) return;

  os << "valley " << fValley[iv].phi()/deg
     << " " << fValley[iv].theta()/deg
     << " " << fValley[iv].psi()/deg
     << " deg" << std::endl;
}

// Print out crystal symmetry information

void G4LatticeLogical::DumpCrystalInfo(std::ostream& os) const {
  G4double a=fBasis[0].mag()/angstrom;		// Lattice params for printing
  G4double b=fBasis[1].mag()/angstrom;
  G4double c=fBasis[2].mag()/angstrom;

  os << fCrystal.Name() << " ";
  switch (fCrystal.group) {		// Lattice constants and angles
  case G4CMPCrystalGroup::cubic:
    os << a << " Ang"; break;
  case G4CMPCrystalGroup::tetragonal:
  case G4CMPCrystalGroup::hexagonal:
    os << a << c << " Ang"; break;
  case G4CMPCrystalGroup::orthorhombic:
    os << a << " " << b << " " << c << " Ang"; break;
  case G4CMPCrystalGroup::rhombohedral:
    os << a << " Ang " << fCrystal.alpha()/deg << " deg"; break;
  case G4CMPCrystalGroup::monoclinic:
    os << a << " " << b << " " << c << " Ang "
       << fCrystal.alpha()/deg << " deg"; break;
  case G4CMPCrystalGroup::triclinic:
    os << a << " " << b << " " << c << " Ang "
       << fCrystal.alpha()/deg << " " << fCrystal.beta()/deg << " "
       << fCrystal.gamma()/deg << " deg"; break;
  default: break;
  }
  os << std::endl;

  switch (fCrystal.group) {		// Reduced elasticity tensor
  case G4CMPCrystalGroup::tetragonal:
    DumpCpq(os,1,6);				// Plus all below
  case G4CMPCrystalGroup::hexagonal:
    DumpCpq(os,1,3); DumpCpq(os,3,3); DumpCpq(os,6,6);	// Plus all below
  case G4CMPCrystalGroup::cubic:
    DumpCpq(os,4,4);				// Plus all below
  case G4CMPCrystalGroup::amorphous:
    DumpCpq(os,1,1); DumpCpq(os,1,2); break;
  case G4CMPCrystalGroup::rhombohedral:
    DumpCpq(os,1,1); DumpCpq(os,1,2); DumpCpq(os,1,3);
    DumpCpq(os,1,4); DumpCpq(os,1,5);
    DumpCpq(os,3,3); DumpCpq(os,4,4); DumpCpq(os,6,6); break;
  case G4CMPCrystalGroup::monoclinic:
    DumpCpq(os,1,6); DumpCpq(os,2,6); DumpCpq(os,3,6);	// Plus all below
    DumpCpq(os,4,5);
  case G4CMPCrystalGroup::orthorhombic:
    for (int p=1; p<7; p++) {		// Upper corner and lower diagonal
      for (int q=p; q<4; q++) DumpCpq(os,p,q);
      if (p>3) DumpCpq(os,p,p);
    }
    break;
  case G4CMPCrystalGroup::triclinic:	// Entire upper half, no zeroes
    for (int p=1; p<7; p++) for (int q=p; q<7; q++) DumpCpq(os,p,q);
    break;
  default: break;
  }
}

// Print out elasticity tensor element with units

void G4LatticeLogical::DumpCpq(std::ostream& os, G4int p, G4int q) const {
  os << "Cpq " << p << " " << q << " " << GetCpq(p,q)/GPa << " GPa"
     << std::endl;
}

// Print out list of values scaled by specified unit

void G4LatticeLogical::DumpList(std::ostream& os,
				const std::vector<G4double>& vlist,
				const G4String& unit) const {
  if (vlist.empty()) return;		// Avoid unnecessary work

  G4double uval = G4UnitDefinition::GetValueOf(unit);
  for (size_t i=0; i<vlist.size(); i++) {
    os << vlist[i]/uval << " ";
  }

  os << unit;
}<|MERGE_RESOLUTION|>--- conflicted
+++ resolved
@@ -27,12 +27,9 @@
 // 20170523  Add interface for axis vector of valleys
 // 20170525  Add "rule of five" copy/move semantics
 // 20170527  Drop unnecessary <fstream>
-<<<<<<< HEAD
-// 20170821  Add transverse sound speed, L->TT fraction
-=======
 // 20170810  Add parameters for IV scattering matrix terms
 // 20170821  Add support for separate D0 and D1 optical deformation potentials
->>>>>>> b8a126f9
+// 20170821  Add transverse sound speed, L->TT fraction
 
 #include "G4LatticeLogical.hh"
 #include "G4CMPPhononKinematics.hh"	// **** THIS BREAKS G4 PORTING ****
