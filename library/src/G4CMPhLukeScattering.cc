--- conflicted
+++ resolved
@@ -101,11 +101,10 @@
 
     G4double velocity = postStepPoint->GetVelocity();
     //G4double p = postStepPoint->GetMomentum().mag()/c_light;
-<<<<<<< HEAD
     //G4cout << "momentum: " <<  p <<  " " << velocity*mc_h << G4endl;
     G4double kmag = velocity*mc_h / hbar_Planck;
-    G4double theta_phonon=MakeTheta(kmag, ksound_h);
-    G4double theta_charge=
+    G4double theta_phonon = MakeTheta(kmag, ksound_h);
+    G4double theta_charge = (theta_phonon==0.) ? 0 :
       acos((kmag*kmag - 2*ksound_h
 	    *(kmag*cos(theta_phonon) - ksound_h) 
 	    - 2 * (kmag*cos(theta_phonon) - ksound_h)
@@ -115,24 +114,6 @@
 
     G4double q = 2*(kmag*cos(theta_phonon)-ksound_h);
     G4double T = hbar_Planck*hbar_Planck*kmag*kmag/2/mc_h;
-=======
-    //G4cout << "momentum: " <<  p <<  " " << velocity*massHole << G4endl;
-    G4double kmag = velocity*massHole / hbar_Planck;
-    G4double theta_phonon=MakeTheta(kmag, ksound_Hole);
-    if (theta_phonon == 0)
-	G4double theta_charge = 0;
-    else
-	G4double theta_charge=
-	    acos((kmag*kmag - 2*ksound_Hole
-	    *(kmag*cos(theta_phonon) - ksound_Hole) 
-	    - 2 * (kmag*cos(theta_phonon) - ksound_Hole)
-	    * (kmag*cos(theta_phonon) - ksound_Hole)) 
-	   / kmag/ (sqrt(kmag*kmag - 4*ksound_Hole
-			 *(kmag*cos(theta_phonon) - ksound_Hole))));
-
-    G4double q = 2*(kmag*cos(theta_phonon)-ksound_Hole);
-    G4double T = hbar_Planck*hbar_Planck*kmag*kmag/2/massHole;
->>>>>>> f708f26c
     G4double qEnergy = velLong*hbar_Planck*q;
     //G4double knew = sqrt(kmag*kmag + q*q - kmag*q*cos(theta_phonon));
 
@@ -162,42 +143,7 @@
 
   G4double theta = acos(operand);
 
-/*
-    //Rejection method for determining theta
-
-    G4double theta;
-    G4double pValue=2;
-    G4double pDensity = 1;
-
-    G4double thetaMax;
-    G4double pValMax;
-    thetaMax=acos(ks/k);
-    pValMax=(1-(ks/k))*(1-(ks/k));
-
-    //bool first=false;
-
-    while(pValue>pDensity){
-	theta=G4UniformRand()*thetaMax;
-	pValue=G4UniformRand();        // *pValMax;//  *(1+2*ks/k+(ks/k)*(ks/k));   
-	//need to multiply by unit 's' to make it dimensionless
-	pDensity = (cos(theta)-(ks/k))*(cos(theta)-(ks/k))*sin(theta);
-	if(pDensity>pValMax) G4cout<<"\nLukeScattering::PostStepDoIt: Error: pDensity should never exceed pValMax "<<pValMax;
-
-
-      //    if(!first){
-	//G4cout<<"\nG4CMPhLukeScattering::MakeTheta: pDensity calculated as: "<<pDensity;
-	// G4cout<<"\n\tpValue: "<<pValue;
-	// G4cout<<"\n\ttheta: "<<theta/rad;
-	// G4cout<<"\n\tk: "<<k*m;
-	// G4cout<<"\n\tks: "<<ks*m;
-	// G4cout<<endl;
-	//}
-      //first=true;
-
-      }
-      */
-
-    return theta;
+  return theta;
 }
 
 G4double G4CMPhLukeScattering::MakePhi(G4double& k,G4double& ks, G4double& theta){
