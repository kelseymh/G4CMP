--- conflicted
+++ resolved
@@ -20,8 +20,6 @@
 make_binaries("electron_Epv" "latticeVecs" "luke_dist" "testBlockData"
               "testCrystalGroup" "g4cmpEFieldTest"
               "testChargeCloud" "testPartition" "testHVtransform"
-<<<<<<< HEAD
-	      "testFanoFactor" "testTemperature" "testSolidUtils")
-=======
-              "testFanoFactor" "testTemperature" "testNRyield")
->>>>>>> 7eebe00e
+      	      "testFanoFactor" "testTemperature" "testNRyield"
+              "testSolidUtils")
+
