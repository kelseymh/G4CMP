# Crystal parameters
cubic 5.432 Ang		# (Lattice constant)
stiffness 1 1 165.5 GPa	# C11, C12, C44
stiffness 1 2  63.8 GPa
stiffness 4 4  79.4 GPa
# Phonon parameters
dyn -42.9 -94.5 52.4 68.0 GPa
scat 2.43e-42 s3
decay 7.41e-56 s4
decayTT 0.74
# From S. Tamura et al., PRB44(7), 1991
LDOS  0.01
STDOS 0.49
FTDOS 0.5
Debye 15 THz		# Can also use temperature or energy
# Charge carrier parameters
bandgap 1.17 eV
pairEnergy 3.81 eV
fanoFactor 0.15
vsound 9000 m/s		# Longitudinal sound speed
vtrans 5400 m/s		# Transverse sound speed
l0_e 16.9e-6 m #16.9e-5 m # 8e-6 m #16.9e-6 m
l0_h 7.5e-5 m
#hole and electron masses taken from Robert's thesis
hmass 0.50		# per m(electron)
emass 0.91 0.19 0.19	# per m(electron)
valley   0  0  0 deg
valley   90 90 0 deg
valley   0 -90 -90 deg
# Intervalley scattering (matrix elements)
alpha 0.5 /eV
acDeform 6.6 eV
ivDeform 0.5e8 0.8e8 11e8 0.3e8 2e8 2e8 eV/cm		# Jacoboni & Reggiani
ivEnergy 12.0e-3 18.4e-3 61.8e-3 18.9e-3 47.2e-3 58.8e-3 eV
neutDens 1e11 /cm3
epsilon 11.68
# Intervalley scattering (Linear and Quadratic models)
ivModel Linear
ivLinRate0  1.5e6 Hz	# Fitted to Stanford test devices
ivLinRate1  1.5 Hz	# Fitted to Stanford test devices
ivLinPower  4.0		# Rate = ivLinRate0 + ivLinRate1 * E^ivLinPower
ivQuadRate  3.5e-20 Hz	# Fitted to Stanford test devices
ivQuadField 3395 V/m	# Fitted to Stanford test divices
ivQuadPower 7.47	# Rate = sqrt((E^2-QuadField^2)^ivPower)
polycryElMfp 10 nm      # Mean free path for polycrystal elastic scattering (characteristic polycrystal length scale)
sc_delta0 0.000176 eV   # Gap Energy at T=0
sc_tau0_qp 438 ns       # Characteristic lifetime for QPs (from Kaplan paper)
sc_tau0_ph 0.242 ns     # Characteristic lifetime for phonons (from Kaplan paper)
sc_Tcrit 1.19 K         # Critical temperature for Al
<<<<<<< HEAD
sc_Teff 0.2 K           # Effective temperature used
=======
sc_Teff 0.2 K           # Effective temperature used
sc_Dn 6 um2/ns          # Normal state diffusion constant
>>>>>>> 65a5d736
<|MERGE_RESOLUTION|>--- conflicted
+++ resolved
@@ -47,9 +47,5 @@
 sc_tau0_qp 438 ns       # Characteristic lifetime for QPs (from Kaplan paper)
 sc_tau0_ph 0.242 ns     # Characteristic lifetime for phonons (from Kaplan paper)
 sc_Tcrit 1.19 K         # Critical temperature for Al
-<<<<<<< HEAD
 sc_Teff 0.2 K           # Effective temperature used
-=======
-sc_Teff 0.2 K           # Effective temperature used
-sc_Dn 6 um2/ns          # Normal state diffusion constant
->>>>>>> 65a5d736
+sc_Dn 6 um2/ns          # Normal state diffusion constant